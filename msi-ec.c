--- conflicted
+++ resolved
@@ -1656,7 +1656,85 @@
 	},
 };
 
-<<<<<<< HEAD
+static const char *ALLOWED_FW_20[] __initconst = {
+	"1581EMS1.107", // GF66 11UE & GF66 11UG
+	NULL
+};
+
+static struct msi_ec_conf CONF20 __initdata = {
+	.allowed_fw = ALLOWED_FW_20,
+	.charge_control = { // tested
+		.address      = 0xd7,
+		.offset_start = 0x8a,
+		.offset_end   = 0x80,
+		.range_min    = 0x8a,
+		.range_max    = 0xe4,
+	},
+	.webcam = { // tested
+		.address       = 0x2e,
+		.block_address = 0x2f,
+		.bit           = 1,
+	},
+	.fn_win_swap = { // tested
+		.address = 0xe8,
+		.bit     = 4,
+		.invert  = true,
+	},
+	.cooler_boost = { // tested
+		.address = 0x98,
+		.bit     = 7,
+	},
+	.shift_mode = { // tested
+		.address = 0xd2,
+		.modes = {
+			{ SM_ECO_NAME,     0xc2 },
+			{ SM_COMFORT_NAME, 0xc1 },
+			{ SM_SPORT_NAME,   0xc0 },
+			{ SM_TURBO_NAME,   0xc4 },
+			MSI_EC_MODE_NULL
+		},
+	},
+	.super_battery = { // tested
+		.address = 0xeb,
+		.mask    = 0x0f,
+	},
+	.fan_mode = { // tested
+		.address = 0xd4,
+		.modes = {
+			{ FM_AUTO_NAME,     0x0d },
+			{ FM_SILENT_NAME,   0x1d },
+			{ FM_ADVANCED_NAME, 0x8d },
+			MSI_EC_MODE_NULL
+		},
+	},
+	.cpu = {
+		.rt_temp_address       = 0x68, // tested
+		.rt_fan_speed_address  = 0xc9, // tested
+		.rt_fan_speed_base_min = 0x00, // ! observed on machine (0x35 when fans was at min), but not working !
+		.rt_fan_speed_base_max = 0x96, // ! ^ (0x56 with fans on cooler boost) !
+		.bs_fan_speed_address  = MSI_EC_ADDR_UNSUPP, // reason: no such setting in the "MSI Center", checked in version 2.0.35
+		.bs_fan_speed_base_min = 0x00,
+		.bs_fan_speed_base_max = 0x0f,
+	},
+	.gpu = {
+		.rt_temp_address      = 0x80, // tested
+		.rt_fan_speed_address = 0xcb, // ! observed the file reporting over 100% fan speed, which should not be possible !
+	},
+	.leds = { // tested
+		.micmute_led_address = 0x2c,
+		.mute_led_address    = 0x2d,
+		.bit                 = 1,
+	},
+	.kbd_bl = { // tested
+		.bl_mode_address  = MSI_EC_ADDR_UNSUPP, // reason: no such setting in the "MSI Center", checked in version 2.0.35
+		.bl_modes         = { 0x00, 0x08 },
+		.max_mode         = 1,
+		.bl_state_address = 0xd3,
+		.state_base_value = 0x80,
+		.max_state        = 3,
+	},
+};
+
 static const char *ALLOWED_FW_21[] __initconst = { 
 	"16R3EMS1.104", // GF63 Thin 9SC-032FR (latest EC Firmware version)
 	NULL 
@@ -1672,28 +1750,10 @@
 		.range_max    = 0xe4,
 	},
 	.webcam = {
-=======
-static const char *ALLOWED_FW_20[] __initconst = {
-	"1581EMS1.107", // GF66 11UE & GF66 11UG
-	NULL
-};
-
-static struct msi_ec_conf CONF20 __initdata = {
-	.allowed_fw = ALLOWED_FW_20,
-	.charge_control = { // tested
-		.address      = 0xd7,
-		.offset_start = 0x8a,
-		.offset_end   = 0x80,
-		.range_min    = 0x8a,
-		.range_max    = 0xe4,
-	},
-	.webcam = { // tested
->>>>>>> 02f08cf6
 		.address       = 0x2e,
 		.block_address = 0x2f,
 		.bit           = 1,
 	},
-<<<<<<< HEAD
 	.fn_win_swap = {
 		.address = 0xbf,
 		.bit     = 4,
@@ -1705,19 +1765,6 @@
 	},
 	.shift_mode = {
 		.address = 0xf2,
-=======
-	.fn_win_swap = { // tested
-		.address = 0xe8,
-		.bit     = 4,
-		.invert  = true,
-	},
-	.cooler_boost = { // tested
-		.address = 0x98,
-		.bit     = 7,
-	},
-	.shift_mode = { // tested
-		.address = 0xd2,
->>>>>>> 02f08cf6
 		.modes = {
 			{ SM_ECO_NAME,     0xc2 },
 			{ SM_COMFORT_NAME, 0xc1 },
@@ -1726,7 +1773,6 @@
 			MSI_EC_MODE_NULL
 		},
 	},
-<<<<<<< HEAD
 	.super_battery = {
 		.address = MSI_EC_ADDR_UNSUPP,
 		.mask    = 0x0f,
@@ -1736,23 +1782,11 @@
 		.modes = {
 			{ FM_AUTO_NAME,     0x0d },
 			{ FM_BASIC_NAME,    0x4d },
-=======
-	.super_battery = { // tested
-		.address = 0xeb,
-		.mask    = 0x0f,
-	},
-	.fan_mode = { // tested
-		.address = 0xd4,
-		.modes = {
-			{ FM_AUTO_NAME,     0x0d },
-			{ FM_SILENT_NAME,   0x1d },
->>>>>>> 02f08cf6
 			{ FM_ADVANCED_NAME, 0x8d },
 			MSI_EC_MODE_NULL
 		},
 	},
 	.cpu = {
-<<<<<<< HEAD
 		.rt_temp_address       = 0x68,
 		.rt_fan_speed_address  = 0x71,
 		.rt_fan_speed_base_min = 0x00,
@@ -1779,30 +1813,6 @@
 		.bl_modes         = { 0x00, 0x08 },
 		.max_mode         = 1,
 		.bl_state_address = 0xf3,
-=======
-		.rt_temp_address       = 0x68, // tested
-		.rt_fan_speed_address  = 0xc9, // tested
-		.rt_fan_speed_base_min = 0x00, // ! observed on machine (0x35 when fans was at min), but not working !
-		.rt_fan_speed_base_max = 0x96, // ! ^ (0x56 with fans on cooler boost) !
-		.bs_fan_speed_address  = MSI_EC_ADDR_UNSUPP, // reason: no such setting in the "MSI Center", checked in version 2.0.35
-		.bs_fan_speed_base_min = 0x00,
-		.bs_fan_speed_base_max = 0x0f,
-	},
-	.gpu = {
-		.rt_temp_address      = 0x80, // tested
-		.rt_fan_speed_address = 0xcb, // ! observed the file reporting over 100% fan speed, which should not be possible !
-	},
-	.leds = { // tested
-		.micmute_led_address = 0x2c,
-		.mute_led_address    = 0x2d,
-		.bit                 = 1,
-	},
-	.kbd_bl = { // tested
-		.bl_mode_address  = MSI_EC_ADDR_UNSUPP, // reason: no such setting in the "MSI Center", checked in version 2.0.35
-		.bl_modes         = { 0x00, 0x08 },
-		.max_mode         = 1,
-		.bl_state_address = 0xd3,
->>>>>>> 02f08cf6
 		.state_base_value = 0x80,
 		.max_state        = 3,
 	},
@@ -1829,11 +1839,8 @@
 	&CONF17,
 	&CONF18,
 	&CONF19,
-<<<<<<< HEAD
+	&CONF20,
 	&CONF21,
-=======
-	&CONF20,
->>>>>>> 02f08cf6
 	NULL
 };
 
