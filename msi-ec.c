// SPDX-License-Identifier: GPL-2.0-or-later

/*
 * msi-ec.c - MSI Embedded Controller for laptops support.
 *
 * This driver exports a few files in /sys/devices/platform/msi-laptop:
 *   webcam            Integrated webcam activation
 *   fn_key            Function key location
 *   win_key           Windows key location
 *   battery_mode      Battery health options
 *   cooler_boost      Cooler boost function
 *   shift_mode        CPU & GPU performance modes
 *   fan_mode          FAN performance modes
 *   fw_version        Firmware version
 *   fw_release_date   Firmware release date
 *   cpu/..            CPU related options
 *   gpu/..            GPU related options
 *
 * In addition to these platform device attributes the driver
 * registers itself in the Linux power_supply subsystem and is
 * available to userspace under /sys/class/power_supply/<power_supply>:
 *
 *   charge_control_start_threshold
 *   charge_control_end_threshold
 * 
 * This driver also registers available led class devices for
 * mute, micmute and keyboard_backlight leds
 *
 * This driver might not work on other laptops produced by MSI. Also, and until
 * future enhancements, no DMI data are used to identify your compatibility
 *
 */

#define pr_fmt(fmt) KBUILD_MODNAME ": " fmt

#include "ec_memory_configuration.h"

#include <acpi/battery.h>
#include <linux/acpi.h>
#include <linux/init.h>
#include <linux/kernel.h>
#include <linux/module.h>
#include <linux/moduleparam.h>
#include <linux/platform_device.h>
#include <linux/proc_fs.h>
#include <linux/seq_file.h>
#include <linux/string.h>
#include <linux/slab.h>
#include <linux/version.h>

#define SM_ECO_NAME		"eco"
#define SM_COMFORT_NAME		"comfort"
#define SM_SPORT_NAME		"sport"
#define SM_TURBO_NAME		"turbo"

#define FM_AUTO_NAME		"auto"
#define FM_SILENT_NAME		"silent"
#define FM_BASIC_NAME		"basic"
#define FM_ADVANCED_NAME	"advanced"

static const char *ALLOWED_FW_0[] __initconst = {
	"14C1EMS1.012", // Prestige 14 A10SC
	"14C1EMS1.101",
	"14C1EMS1.102",
	NULL
};

static struct msi_ec_conf CONF0 __initdata = {
	.allowed_fw = ALLOWED_FW_0, // WMI1 based
	.charge_control = {
		.address      = 0xef,
		.offset_start = 0x8a,
		.offset_end   = 0x80,
		.range_min    = 0x8a,
		.range_max    = 0xe4,
	},
	.webcam = {
		.address       = 0x2e,
		.block_address = 0x2f,
		.bit           = 1,
	},
	.fn_win_swap = {
		.address = 0xbf,
		.bit     = 4,
		.invert  = false,
	},
	.cooler_boost = {
		.address = 0x98,
		.bit     = 7,
	},
	.shift_mode = {
		.address = 0xf2,
		.modes = {
			{ SM_ECO_NAME,     0xc2 },
			{ SM_COMFORT_NAME, 0xc1 },
			{ SM_SPORT_NAME,   0xc0 },
			MSI_EC_MODE_NULL
		},
	},
	.super_battery = {
		.address = MSI_EC_ADDR_UNKNOWN, // 0xd5 needs testing
	},
	.fan_mode = {
		.address = 0xf4,
		.modes = {
			{ FM_AUTO_NAME,     0x0d },
			{ FM_SILENT_NAME,   0x1d },
			{ FM_BASIC_NAME,    0x4d },
			{ FM_ADVANCED_NAME, 0x8d },
			MSI_EC_MODE_NULL
		},
	},
	.cpu = {
		.rt_temp_address       = 0x68,
		.rt_fan_speed_address  = 0x71,
		.rt_fan_speed_base_min = 0x19,
		.rt_fan_speed_base_max = 0x37,
		.bs_fan_speed_address  = 0x89,
		.bs_fan_speed_base_min = 0x00,
		.bs_fan_speed_base_max = 0x0f,
	},
	.gpu = {
		.rt_temp_address      = 0x80,
		.rt_fan_speed_address = 0x89,
	},
	.leds = {
		.micmute_led_address = 0x2b,
		.mute_led_address    = 0x2c,
		.bit                 = 2,
	},
	.kbd_bl = {
		.bl_mode_address  = 0x2c,
		.bl_modes         = { 0x00, 0x08 },
		.max_mode         = 1,
		.bl_state_address = 0xf3,
		.state_base_value = 0x80,
		.max_state        = 3,
	},
};

static const char *ALLOWED_FW_1[] __initconst = {
	"17F2EMS1.103", // GF75 Thin 9SC
	"17F2EMS1.104",
	"17F2EMS1.106",
	"17F2EMS1.107",
	NULL
};

static struct msi_ec_conf CONF1 __initdata = {
	.allowed_fw = ALLOWED_FW_1, // WMI1 based
	.charge_control = {
		.address      = 0xef,
		.offset_start = 0x8a,
		.offset_end   = 0x80,
		.range_min    = 0x8a,
		.range_max    = 0xe4,
	},
	.webcam = {
		.address       = 0x2e,
		.block_address = 0x2f,
		.bit           = 1,
	},
	.fn_win_swap = {
		.address = 0xbf,
		.bit     = 4,
		.invert  = false,
	},
	.cooler_boost = {
		.address = 0x98,
		.bit     = 7,
	},
	.shift_mode = {
		.address = 0xf2,
		.modes = {
			{ SM_ECO_NAME,     0xc2 },
			{ SM_COMFORT_NAME, 0xc1 },
			{ SM_SPORT_NAME,   0xc0 },
			{ SM_TURBO_NAME,   0xc4 },
			MSI_EC_MODE_NULL
		},
	},
	.super_battery = {
		.address = MSI_EC_ADDR_UNKNOWN,
	},
	.fan_mode = {
		.address = 0xf4,
		.modes = {
			{ FM_AUTO_NAME,     0x0d },
			{ FM_BASIC_NAME,    0x4d },
			{ FM_ADVANCED_NAME, 0x8d },
			MSI_EC_MODE_NULL
		},
	},
	.cpu = {
		.rt_temp_address       = 0x68,
		.rt_fan_speed_address  = 0x71,
		.rt_fan_speed_base_min = 0x19,
		.rt_fan_speed_base_max = 0x37,
		.bs_fan_speed_address  = 0x89,
		.bs_fan_speed_base_min = 0x00,
		.bs_fan_speed_base_max = 0x0f,
	},
	.gpu = {
		.rt_temp_address      = 0x80,
		.rt_fan_speed_address = 0x89,
	},
	.leds = {
		.micmute_led_address = 0x2b,
		.mute_led_address    = 0x2c,
		.bit                 = 2,
	},
	.kbd_bl = {
		.bl_mode_address  = 0x2c,
		.bl_modes         = { 0x00, 0x08 },
		.max_mode         = 1,
		.bl_state_address = 0xf3,
		.state_base_value = 0x80,
		.max_state        = 3,
	},
};

static const char *ALLOWED_FW_2[] __initconst = {
	"1552EMS1.115", // Modern 15 A11M
	"1552EMS1.118",
	"1552EMS1.120",
	NULL
};

static struct msi_ec_conf CONF2 __initdata = {
	.allowed_fw = ALLOWED_FW_2, // WMI2 based
	.charge_control = {
		.address      = 0xd7,
		.offset_start = 0x8a,
		.offset_end   = 0x80,
		.range_min    = 0x8a,
		.range_max    = 0xe4,
	},
	.webcam = {
		.address       = 0x2e,
		.block_address = 0x2f,
		.bit           = 1,
	},
	.fn_win_swap = {
		.address = 0xe8,
		.bit     = 4,
		.invert  = false,
	},
	.cooler_boost = {
		.address = 0x98,
		.bit     = 7,
	},
	.shift_mode = {
		.address = 0xD2, // because WMI2 device
		.modes = {
			{ SM_ECO_NAME,     0xc2 },
			{ SM_COMFORT_NAME, 0xc1 },
			{ SM_SPORT_NAME,   0xc0 },
			MSI_EC_MODE_NULL
		},
	},
	.super_battery = {
		.address = 0xeb,
		.mask    = 0x0f,
	},
	.fan_mode = {
		.address = 0xd4,
		.modes = {
			{ FM_AUTO_NAME,     0x0d },
			{ FM_SILENT_NAME,   0x1d },
			{ FM_BASIC_NAME,    0x4d },
			{ FM_ADVANCED_NAME, 0x8d },
			MSI_EC_MODE_NULL
		},
	},
	.cpu = {
		.rt_temp_address       = 0x68,
		.rt_fan_speed_address  = 0x71,
		.rt_fan_speed_base_min = 0x19,
		.rt_fan_speed_base_max = 0x37,
		.bs_fan_speed_address  = 0x89,
		.bs_fan_speed_base_min = 0x00,
		.bs_fan_speed_base_max = 0x0f,
	},
	.gpu = {
		.rt_temp_address      = 0x80,
		.rt_fan_speed_address = 0x89,
	},
	.leds = {
		.micmute_led_address = 0x2c,
		.mute_led_address    = 0x2d,
		.bit                 = 1,
	},
	.kbd_bl = {
		.bl_mode_address  = 0x2c, // ?
		.bl_modes         = { 0x00, 0x08 }, // ?
		.max_mode         = 1, // ?
		.bl_state_address = 0xd3,
		.state_base_value = 0x80,
		.max_state        = 3,
	},
};

static const char *ALLOWED_FW_3[] __initconst = {
	"1592EMS1.111", // Summit E16 Flip A12UCT / A12MT
	NULL
};

static struct msi_ec_conf CONF3 __initdata = {
	.allowed_fw = ALLOWED_FW_3, // WMI2 based
	.charge_control = {
		.address      = 0xd7,
		.offset_start = 0x8a,
		.offset_end   = 0x80,
		.range_min    = 0x8a,
		.range_max    = 0xe4,
	},
	.webcam = {
		.address       = 0x2e,
		.block_address = 0x2f,
		.bit           = 1,
	},
	.fn_win_swap = {
		.address = 0xe8,
		.bit     = 4,
		.invert  = false,
	},
	.cooler_boost = {
		.address = 0x98,
		.bit     = 7,
	},
	.shift_mode = {
		.address = 0xd2,
		.modes = {
			{ SM_ECO_NAME,     0xc2 },
			{ SM_COMFORT_NAME, 0xc1 },
			{ SM_SPORT_NAME,   0xc0 },
			MSI_EC_MODE_NULL
		},
	},
	.super_battery = {
		.address = 0xeb,
		.mask    = 0x0f,
	},
	.fan_mode = {
		.address = 0xd4,
		.modes = {
			{ FM_AUTO_NAME,     0x0d },
			{ FM_SILENT_NAME,   0x1d },
			{ FM_BASIC_NAME,    0x4d },
			{ FM_ADVANCED_NAME, 0x8d },
			MSI_EC_MODE_NULL
		},
	},
	.cpu = {
		.rt_temp_address       = 0x68,
		.rt_fan_speed_address  = 0xc9,
		.rt_fan_speed_base_min = 0x19,
		.rt_fan_speed_base_max = 0x37,
		.bs_fan_speed_address  = 0x89,
		.bs_fan_speed_base_min = 0x00,
		.bs_fan_speed_base_max = 0x0f,
	},
	.gpu = {
		.rt_temp_address      = 0x80,
		.rt_fan_speed_address = 0x89,
	},
	.leds = {
		.micmute_led_address = 0x2b,
		.mute_led_address    = 0x2c,
		.bit                 = 1,
	},
	.kbd_bl = {
		.bl_mode_address  = 0x2c,
		.bl_modes         = { 0x00, 0x08 },
		.max_mode         = 1,
		.bl_state_address = 0xd3,
		.state_base_value = 0x80,
		.max_state        = 3,
	},
};

static const char *ALLOWED_FW_4[] __initconst = {
	"16V4EMS1.114", // GS66 Stealth 11UE
	NULL
};

static struct msi_ec_conf CONF4 __initdata = {
	.allowed_fw = ALLOWED_FW_4, // WMI2 based
	.charge_control = {
		.address      = 0xd7,
		.offset_start = 0x8a,
		.offset_end   = 0x80,
		.range_min    = 0x8a,
		.range_max    = 0xe4,
	},
	.webcam = {
		.address       = 0x2e,
		.block_address = 0x2f,
		.bit           = 1,
	},
	.fn_win_swap = {
		.address = MSI_EC_ADDR_UNKNOWN, // supported, but unknown
		.bit     = 4,
		.invert  = false,
	},
	.cooler_boost = {
		.address = 0x98,
		.bit     = 7,
	},
	.shift_mode = {
		.address = 0xd2,
		.modes = {
			{ SM_ECO_NAME,     0xc2 },
			{ SM_COMFORT_NAME, 0xc1 },
			{ SM_SPORT_NAME,   0xc0 },
			MSI_EC_MODE_NULL
		},
	},
	.super_battery = { // may be supported, but address is unknown
		.address = MSI_EC_ADDR_UNKNOWN,
		.mask    = 0x0f,
	},
	.fan_mode = {
		.address = 0xd4,
		.modes = {
			{ FM_AUTO_NAME,     0x0d },
			{ FM_SILENT_NAME,   0x1d },
			{ FM_ADVANCED_NAME, 0x8d },
			MSI_EC_MODE_NULL
		},
	},
	.cpu = {
		.rt_temp_address       = 0x68, // needs testing
		.rt_fan_speed_address  = 0x71, // needs testing
		.rt_fan_speed_base_min = 0x19,
		.rt_fan_speed_base_max = 0x37,
		.bs_fan_speed_address  = MSI_EC_ADDR_UNKNOWN,
		.bs_fan_speed_base_min = 0x00,
		.bs_fan_speed_base_max = 0x0f,
	},
	.gpu = {
		.rt_temp_address      = 0x80,
		.rt_fan_speed_address = MSI_EC_ADDR_UNKNOWN,
	},
	.leds = {
		.micmute_led_address = MSI_EC_ADDR_UNKNOWN,
		.mute_led_address    = MSI_EC_ADDR_UNKNOWN,
		.bit                 = 1,
	},
	.kbd_bl = {
		.bl_mode_address  = MSI_EC_ADDR_UNKNOWN, // ?
		.bl_modes         = { 0x00, 0x08 }, // ?
		.max_mode         = 1, // ?
		.bl_state_address = MSI_EC_ADDR_UNSUPP, // 0xd3, not functional
		.state_base_value = 0x80,
		.max_state        = 3,
	},
};

static const char *ALLOWED_FW_5[] __initconst = {
	"158LEMS1.103", // Alpha 15 B5EE / B5EEK
	"158LEMS1.105",
	"158LEMS1.106",
	NULL
};

static struct msi_ec_conf CONF5 __initdata = {
	.allowed_fw = ALLOWED_FW_5, // WMI1 based
	.charge_control = {
		.address      = 0xef,
		.offset_start = 0x8a,
		.offset_end   = 0x80,
		.range_min    = 0x8a,
		.range_max    = 0xe4,
	},
	.webcam = {
		.address       = 0x2e,
		.block_address = 0x2f,
		.bit           = 1,
	},
	.fn_win_swap = {
		.address = 0xbf,
		.bit     = 4,
		.invert  = true,
	},
	.cooler_boost = {
		.address = 0x98,
		.bit     = 7,
	},
	.shift_mode = {
		.address = 0xf2,
		.modes = {
			{ SM_ECO_NAME,     0xc2 },
			{ SM_COMFORT_NAME, 0xc1 },
			{ SM_TURBO_NAME,   0xc4 },
			MSI_EC_MODE_NULL
		},
	},
	.super_battery = {
		.address = MSI_EC_ADDR_UNKNOWN,
		.mask    = 0x0f,
	},
	.fan_mode = {
		.address = 0xf4,
		.modes = {
			{ FM_AUTO_NAME,     0x0d },
			{ FM_SILENT_NAME,   0x1d },
			{ FM_ADVANCED_NAME, 0x8d },
			MSI_EC_MODE_NULL
		},
	},
	.cpu = {
		.rt_temp_address       = 0x68,
		.rt_fan_speed_address  = 0x71,
		.rt_fan_speed_base_min = 0x19,
		.rt_fan_speed_base_max = 0x37,
		.bs_fan_speed_address  = MSI_EC_ADDR_UNSUPP,
		.bs_fan_speed_base_min = 0x00,
		.bs_fan_speed_base_max = 0x0f,
	},
	.gpu = {
		.rt_temp_address      = MSI_EC_ADDR_UNKNOWN,
		.rt_fan_speed_address = MSI_EC_ADDR_UNKNOWN,
	},
	.leds = {
		.micmute_led_address = 0x2b,
		.mute_led_address    = 0x2c,
		.bit                 = 2,
	},
	.kbd_bl = {
		.bl_mode_address  = MSI_EC_ADDR_UNKNOWN,
		.bl_modes         = { 0x00, 0x08 },
		.max_mode         = 1,
		.bl_state_address = MSI_EC_ADDR_UNSUPP, // 0xf3, not functional (RGB)
		.state_base_value = 0x80,
		.max_state        = 3,
	},
};

static const char *ALLOWED_FW_6[] __initconst = {
	"1542EMS1.102", // GP66 Leopard 10UG / 10UE / 10UH
	"1542EMS1.104",
	NULL
};

static struct msi_ec_conf CONF6 __initdata = {
	.allowed_fw = ALLOWED_FW_6, // WMI1 based
	.charge_control = {
		.address      = 0xef,
		.offset_start = 0x8a,
		.offset_end   = 0x80,
		.range_min    = 0x8a,
		.range_max    = 0xe4,
	},
	.webcam = {
		.address       = 0x2e,
		.block_address = MSI_EC_ADDR_UNSUPP,
		.bit           = 1,
	},
	.fn_win_swap = {
		.address = 0xbf,
		.bit     = 4,
		.invert  = true,
	},
	.cooler_boost = {
		.address = 0x98,
		.bit     = 7,
	},
	.shift_mode = {
		.address = 0xf2,
		.modes = {
			{ SM_ECO_NAME,     0xc2 },
			{ SM_COMFORT_NAME, 0xc1 },
			{ SM_SPORT_NAME,   0xc0 },
			{ SM_TURBO_NAME,   0xc4 },
			MSI_EC_MODE_NULL
		},
	},
	.super_battery = {
		.address = 0xd5,
		.mask    = 0x0f,
	},
	.fan_mode = {
		.address = 0xf4,
		.modes = {
			{ FM_AUTO_NAME,     0x0d },
			{ FM_SILENT_NAME,   0x1d },
			{ FM_ADVANCED_NAME, 0x8d },
			MSI_EC_MODE_NULL
		},
	},
	.cpu = {
		.rt_temp_address       = 0x68,
		.rt_fan_speed_address  = 0xc9,
		.rt_fan_speed_base_min = 0x19,
		.rt_fan_speed_base_max = 0x37,
		.bs_fan_speed_address  = MSI_EC_ADDR_UNSUPP,
		.bs_fan_speed_base_min = 0x00,
		.bs_fan_speed_base_max = 0x0f,
	},
	.gpu = {
		.rt_temp_address      = 0x80,
		.rt_fan_speed_address = MSI_EC_ADDR_UNKNOWN,
	},
	.leds = {
		.micmute_led_address = MSI_EC_ADDR_UNSUPP,
		.mute_led_address    = MSI_EC_ADDR_UNSUPP,
		.bit                 = 2,
	},
	.kbd_bl = {
		.bl_mode_address  = MSI_EC_ADDR_UNKNOWN,
		.bl_modes         = { 0x00, 0x08 },
		.max_mode         = 1,
		.bl_state_address = MSI_EC_ADDR_UNSUPP, // not functional (RGB)
		.state_base_value = 0x80,
		.max_state        = 3,
	},
};

static const char *ALLOWED_FW_7[] __initconst = {
	"17FKEMS1.108", // Bravo 17 A4DDR / A4DDK
	"17FKEMS1.109",
	"17FKEMS1.10A",
	NULL
};

static struct msi_ec_conf CONF7 __initdata = {
	.allowed_fw = ALLOWED_FW_7, // WMI1 based
	.charge_control = {
		.address      = 0xef,
		.offset_start = 0x8a,
		.offset_end   = 0x80,
		.range_min    = 0x8a,
		.range_max    = 0xe4,
	},
	.webcam = {
		.address       = 0x2e,
		.block_address = MSI_EC_ADDR_UNSUPP,
		.bit           = 1,
	},
	.fn_win_swap = {
		.address = 0xbf,
		.bit     = 4,
		.invert  = false,
	},
	.cooler_boost = {
		.address = 0x98,
		.bit     = 7,
	},
	.shift_mode = {
		.address = 0xf2,
		.modes = {
			{ SM_ECO_NAME,     0xc2 },
			{ SM_COMFORT_NAME, 0xc1 },
			{ SM_SPORT_NAME,   0xc0 },
			{ SM_TURBO_NAME,   0xc4 },
			MSI_EC_MODE_NULL
		},
	},
	.super_battery = {
		.address = MSI_EC_ADDR_UNKNOWN, // 0xd5 but has its own set of modes
		.mask    = 0x0f,
	},
	.fan_mode = {
		.address = 0xf4,
		.modes = {
			{ FM_AUTO_NAME,     0x0d }, // d may not be relevant
			{ FM_SILENT_NAME,   0x1d },
			{ FM_ADVANCED_NAME, 0x8d },
			MSI_EC_MODE_NULL
		},
	},
	.cpu = {
		.rt_temp_address       = 0x68,
		.rt_fan_speed_address  = 0xc9,
		.rt_fan_speed_base_min = 0x19,
		.rt_fan_speed_base_max = 0x37,
		.bs_fan_speed_address  = MSI_EC_ADDR_UNSUPP,
		.bs_fan_speed_base_min = 0x00,
		.bs_fan_speed_base_max = 0x0f,
	},
	.gpu = {
		.rt_temp_address      = MSI_EC_ADDR_UNKNOWN,
		.rt_fan_speed_address = MSI_EC_ADDR_UNKNOWN,
	},
	.leds = {
		.micmute_led_address = MSI_EC_ADDR_UNSUPP,
		.mute_led_address    = 0x2c,
		.bit                 = 2,
	},
	.kbd_bl = {
		.bl_mode_address  = MSI_EC_ADDR_UNKNOWN,
		.bl_modes         = { 0x00, 0x08 },
		.max_mode         = 1,
		.bl_state_address = 0xf3,
		.state_base_value = 0x80,
		.max_state        = 3,
	},
};

static const char *ALLOWED_FW_8[] __initconst = {
	"14F1EMS1.114", // Summit E14 Evo A12M
	"14F1EMS1.115",
	"14F1EMS1.116",
	"14F1EMS1.117",
	"14F1EMS1.118",
	"14F1EMS1.119",
	"14F1EMS1.120",
	NULL
};

static struct msi_ec_conf CONF8 __initdata = {
	.allowed_fw = ALLOWED_FW_8, // WMI2 based
	.charge_control = {
		.address      = 0xd7,
		.offset_start = 0x8a,
		.offset_end   = 0x80,
		.range_min    = 0x8a,
		.range_max    = 0xe4,
	},
	.webcam = {
		.address       = 0x2e,
		.block_address = 0x2f,
		.bit           = 1,
	},
	.fn_win_swap = {
		.address = 0xe8,
		.bit     = 4,
		.invert  = false,
	},
	.cooler_boost = {
		.address = 0x98,
		.bit     = 7,
	},
	.shift_mode = {
		.address = 0xd2,
		.modes = {
			{ SM_ECO_NAME,     0xc2 },
			{ SM_COMFORT_NAME, 0xc1 },
			{ SM_SPORT_NAME,   0xc0 },
			MSI_EC_MODE_NULL
		},
	},
	.super_battery = {
		.address = 0xeb,
		.mask    = 0x0f,
	},
	.fan_mode = {
		.address = 0xd4,
		.modes = {
			{ FM_AUTO_NAME,     0x0d },
			{ FM_SILENT_NAME,   0x1d },
			{ FM_ADVANCED_NAME, 0x8d },
			MSI_EC_MODE_NULL
		},
	},
	.cpu = {
		.rt_temp_address       = 0x68,
		.rt_fan_speed_address  = 0x71,
		.rt_fan_speed_base_min = 0x19,
		.rt_fan_speed_base_max = 0x37,
		.bs_fan_speed_address  = MSI_EC_ADDR_UNSUPP,
		.bs_fan_speed_base_min = 0x00,
		.bs_fan_speed_base_max = 0x0f,
	},
	.gpu = {
		.rt_temp_address      = MSI_EC_ADDR_UNKNOWN,
		.rt_fan_speed_address = 0x89,
	},
	.leds = {
		.micmute_led_address = MSI_EC_ADDR_UNSUPP,
		.mute_led_address    = 0x2d,
		.bit                 = 1,
	},
	.kbd_bl = {
		.bl_mode_address  = 0x2c,
		.bl_modes         = { 0x00, 0x80 }, // 00 - on, 80 - 10 sec auto off
		.max_mode         = 1,
		.bl_state_address = 0xd3,
		.state_base_value = 0x80,
		.max_state        = 3,
	},
};

static const char *ALLOWED_FW_9[] __initconst = {
	"14JKEMS1.104", // Modern 14 C5M
	NULL
};

static struct msi_ec_conf CONF9 __initdata = {
	.allowed_fw = ALLOWED_FW_9, // WMI1 based
	.charge_control = {
		.address      = 0xef,
		.offset_start = 0x8a,
		.offset_end   = 0x80,
		.range_min    = 0x8a,
		.range_max    = 0xe4,
	},
	.webcam = {
		.address       = 0x2e,
		.block_address = 0x2f,
		.bit           = 1,
	},
	.fn_win_swap = {
		.address = 0xbf,
		.bit     = 4,
		.invert  = false,
	},
	.cooler_boost = {
		.address = 0x98,
		.bit     = 7,
	},
	.shift_mode = {
		.address = 0xf2,
		.modes = {
			{ SM_ECO_NAME,     0xc2 },
			{ SM_COMFORT_NAME, 0xc1 },
			{ SM_SPORT_NAME,   0xc0 },
			MSI_EC_MODE_NULL
		},
	},
	.super_battery = {
		.address = MSI_EC_ADDR_UNSUPP, // unsupported or enabled by ECO shift
		.mask    = 0x0f,
	},
	.fan_mode = {
		.address = 0xf4,
		.modes = {
			{ FM_AUTO_NAME,     0x0d },
			{ FM_SILENT_NAME,   0x1d },
			{ FM_ADVANCED_NAME, 0x8d },
			MSI_EC_MODE_NULL
		},
	},
	.cpu = {
		.rt_temp_address       = 0x68,
		.rt_fan_speed_address  = 0x71,
		.rt_fan_speed_base_min = 0x00,
		.rt_fan_speed_base_max = 0x96,
		.bs_fan_speed_address  = MSI_EC_ADDR_UNSUPP,
		.bs_fan_speed_base_min = 0x00,
		.bs_fan_speed_base_max = 0x0f,
	},
	.gpu = {
		.rt_temp_address      = MSI_EC_ADDR_UNSUPP,
		.rt_fan_speed_address = MSI_EC_ADDR_UNSUPP,
	},
	.leds = {
		.micmute_led_address = 0x2b,
		.mute_led_address    = 0x2c,
		.bit                 = 2,
	},
	.kbd_bl = {
		.bl_mode_address  = MSI_EC_ADDR_UNSUPP, // not presented in MSI app
		.bl_modes         = { 0x00, 0x08 },
		.max_mode         = 1,
		.bl_state_address = 0xf3,
		.state_base_value = 0x80,
		.max_state        = 3,
	},
};

static const char *ALLOWED_FW_10[] __initconst = {
	"1582EMS1.107", // Katana GF66 11UC / 11UD
	NULL
};

static struct msi_ec_conf CONF10 __initdata = {
	.allowed_fw = ALLOWED_FW_10, // WMI2 based
	.charge_control = {
		.address      = 0xd7,
		.offset_start = 0x8a,
		.offset_end   = 0x80,
		.range_min    = 0x8a,
		.range_max    = 0xe4,
	},
	.webcam = {
		.address       = 0x2e,
		.block_address = 0x2f,
		.bit           = 1,
	},
	.fn_win_swap = {
		.address = MSI_EC_ADDR_UNSUPP,
		.bit     = 4,
		.invert  = false,
	},
	.cooler_boost = {
		.address = 0x98,
		.bit     = 7,
	},
	.shift_mode = {
		.address = 0xd2,
		.modes = {
			{ SM_ECO_NAME,     0xc2 },
			{ SM_COMFORT_NAME, 0xc1 },
			{ SM_SPORT_NAME,   0xc0 },
			{ SM_TURBO_NAME,   0xc4 },
			MSI_EC_MODE_NULL
		},
	},
	.super_battery = {
		.address = 0xe5,
		.mask    = 0x0f,
	},
	.fan_mode = {
		.address = 0xd4,
		.modes = {
			{ FM_AUTO_NAME,     0x0d },
			{ FM_SILENT_NAME,   0x1d },
			{ FM_ADVANCED_NAME, 0x8d },
			MSI_EC_MODE_NULL
		},
	},
	.cpu = {
		.rt_temp_address       = 0x68,
		.rt_fan_speed_address  = 0x71,
		.rt_fan_speed_base_min = 0x19,
		.rt_fan_speed_base_max = 0x37,
		.bs_fan_speed_address  = MSI_EC_ADDR_UNKNOWN,
		.bs_fan_speed_base_min = 0x00,
		.bs_fan_speed_base_max = 0x0f,
	},
	.gpu = {
		.rt_temp_address      = 0x80,
		.rt_fan_speed_address = 0x89,
	},
	.leds = {
		.micmute_led_address = 0x2c,
		.mute_led_address    = 0x2d,
		.bit                 = 1,
	},
	.kbd_bl = {
		.bl_mode_address  = 0x2c,
		.bl_modes         = { 0x00, 0x08 },
		.max_mode         = 1,
		.bl_state_address = 0xd3,
		.state_base_value = 0x80,
		.max_state        = 3,
	},
};

static const char *ALLOWED_FW_11[] __initconst = {
	"16S6EMS1.111", // Prestige 15 A11SCX
	NULL 
};

static struct msi_ec_conf CONF11 __initdata = {
	.allowed_fw = ALLOWED_FW_11, // WMI2 based
	.charge_control = {
		.address      = 0xD7,
		.offset_start = 0x8a,
		.offset_end   = 0x80,
		.range_min    = 0x8a,
		.range_max    = 0xe4,
	},
	.webcam = {
		.address       = 0x2e,
		.block_address = MSI_EC_ADDR_UNKNOWN,
		.bit           = 1,
	},
	.fn_win_swap = {
		.address = 0xe8,
		.bit     = 4,
		.invert  = false,
	},
	.cooler_boost = {
		.address = 0x98,
		.bit     = 7,
	},
	.shift_mode = {
		.address = 0xd2,
		.modes = {
			{ SM_ECO_NAME,     0xc2 },
			{ SM_COMFORT_NAME, 0xc1 },
			{ SM_SPORT_NAME,   0xc0 },
			MSI_EC_MODE_NULL
		},
	},
	.super_battery = {
		.address = 0xeb,
		.mask = 0x0f,
	},
	.fan_mode = {
		.address = 0xd4,
		.modes = {
			{ FM_AUTO_NAME,     0x0d },
			{ FM_SILENT_NAME,   0x1d },
			{ FM_ADVANCED_NAME, 0x4d },
			MSI_EC_MODE_NULL
		},
	},
	.cpu = {
		.rt_temp_address       = 0x68,
		.rt_fan_speed_address  = MSI_EC_ADDR_UNSUPP,
		.bs_fan_speed_address  = MSI_EC_ADDR_UNSUPP,
	},
	.gpu = {
		.rt_temp_address      = MSI_EC_ADDR_UNSUPP,
		.rt_fan_speed_address = MSI_EC_ADDR_UNSUPP,
	},
	.leds = {
		.micmute_led_address = 0x2c,
		.mute_led_address    = 0x2d,
		.bit                 = 1,
	},
	.kbd_bl = {
		.bl_mode_address  = MSI_EC_ADDR_UNKNOWN,
		.bl_modes         = {},
		.max_mode         = 1,
		.bl_state_address = 0xd3,
		.state_base_value = 0x80,
		.max_state        = 3,
	},
};

static const char *ALLOWED_FW_12[] __initconst = {
	"16R6EMS1.104", // GF63 Thin 11UC
	"16R6EMS1.106",
	"16R6EMS1.107",
	NULL
};

static struct msi_ec_conf CONF12 __initdata = {
	.allowed_fw = ALLOWED_FW_12, // WMI2 based
	.charge_control = {
		.address      = 0xd7,
		.offset_start = 0x8a,
		.offset_end   = 0x80,
		.range_min    = 0x8a,
		.range_max    = 0xe4,
	},
	.webcam = {
		.address       = 0x2e,
		.block_address = 0x2f,
		.bit           = 1,
	},
	.fn_win_swap = {
		.address = 0xe8,
		.bit     = 4,
		.invert  = false,
	},
	.cooler_boost = {
		.address = 0x98,
		.bit     = 7,
	},
	.shift_mode = {
		.address = 0xd2,
		.modes = {
			{ SM_ECO_NAME,     0xc2 },
			{ SM_COMFORT_NAME, 0xc1 },
			{ SM_SPORT_NAME,   0xc0 },
			{ SM_TURBO_NAME,   0xc4 },
			MSI_EC_MODE_NULL
		},
	},
	.super_battery = {
		.address = MSI_EC_ADDR_UNSUPP, // 0xeb
		.mask    = 0x0f, // 00, 0f
	},
	.fan_mode = {
		.address = 0xd4,
		.modes = {
			{ FM_AUTO_NAME,     0x0d },
			{ FM_SILENT_NAME,   0x1d },
			{ FM_ADVANCED_NAME, 0x8d },
			MSI_EC_MODE_NULL
		},
	},
	.cpu = {
		.rt_temp_address       = 0x68,
		.rt_fan_speed_address  = 0x71,
		.rt_fan_speed_base_min = 0x19,
		.rt_fan_speed_base_max = 0x37,
		.bs_fan_speed_address  = MSI_EC_ADDR_UNSUPP,
		.bs_fan_speed_base_min = 0x00,
		.bs_fan_speed_base_max = 0x0f,
	},
	.gpu = {
		.rt_temp_address      = MSI_EC_ADDR_UNSUPP,
		.rt_fan_speed_address = 0x89,
	},
	.leds = {
		.micmute_led_address = MSI_EC_ADDR_UNSUPP,
		.mute_led_address    = 0x2d,
		.bit                 = 1,
	},
	.kbd_bl = {
		.bl_mode_address  = MSI_EC_ADDR_UNKNOWN,
		.bl_modes         = { 0x00, 0x08 },
		.max_mode         = 1,
		.bl_state_address = 0xd3,
		.state_base_value = 0x80,
		.max_state        = 3,
	},
};

static const char *ALLOWED_FW_13[] __initconst = {
	"1594EMS1.109", // Prestige 16 Studio A13VE
	NULL
};

static struct msi_ec_conf CONF13 __initdata = {
	.allowed_fw = ALLOWED_FW_13, // WMI2 based
	.charge_control = {
		.address      = 0xd7,
		.offset_start = 0x8a,
		.offset_end   = 0x80,
		.range_min    = 0x8a,
		.range_max    = 0xe4,
	},
	.webcam = {
		.address       = 0x2e,
		.block_address = 0x2f,
		.bit           = 1,
	},
	.fn_win_swap = {
		.address = 0xe8,
		.bit     = 4, // 0x00-0x10
		.invert  = false,
	},
	.cooler_boost = {
		.address = 0x98,
		.bit     = 7,
	},
	.shift_mode = {
		.address = 0xd2,
		.modes = {
			{ SM_ECO_NAME,     0xc2 }, // super battery
			{ SM_COMFORT_NAME, 0xc1 }, // balanced
			{ SM_TURBO_NAME,   0xc4 }, // extreme
			MSI_EC_MODE_NULL
		},
	},
	.super_battery = {
		.address = MSI_EC_ADDR_UNSUPP,
		.mask    = 0x0f, // 00, 0f
	},
	.fan_mode = {
		.address = 0xd4,
		.modes = {
			{ FM_AUTO_NAME,     0x0d },
			{ FM_SILENT_NAME,   0x1d },
			{ FM_ADVANCED_NAME, 0x8d },
			MSI_EC_MODE_NULL
		},
	},
	.cpu = {
		.rt_temp_address       = 0x68,
		.rt_fan_speed_address  = 0x71, // 0x0-0x96
		.rt_fan_speed_base_min = 0x00,
		.rt_fan_speed_base_max = 0x96,
		.bs_fan_speed_address  = MSI_EC_ADDR_UNSUPP,
		.bs_fan_speed_base_min = 0x00,
		.bs_fan_speed_base_max = 0x0f,
	},
	.gpu = {
		.rt_temp_address      = 0x80,
		.rt_fan_speed_address = 0x89,
	},
	.leds = {
		.micmute_led_address = 0x2c,
		.mute_led_address    = 0x2d,
		.bit                 = 1,
	},
	.kbd_bl = {
		.bl_mode_address  = 0x2c, // KB auto turn off
		.bl_modes         = { 0x00, 0x08 }, // always on; off after 10 sec
		.max_mode         = 1,
		.bl_state_address = 0xd3,
		.state_base_value = 0x80,
		.max_state        = 3,
	},
};

static const char *ALLOWED_FW_14[] __initconst = {
	"17L2EMS1.108", // Katana 17 B11UCX, Katana GF76 11UC
	NULL
};

static struct msi_ec_conf CONF14 __initdata = {
	.allowed_fw = ALLOWED_FW_14, // WMI2 based
	.charge_control = {
		.address      = 0xd7,
		.offset_start = 0x8a,
		.offset_end   = 0x80,
		.range_min    = 0x8a,
		.range_max    = 0xe4,
	},
	// .usb_share  {
	// 	.address      = 0xbf, // states: 0x08 || 0x28
	// 	.bit          = 5,
	// }
	.webcam = {
		.address       = 0x2e,
		.block_address = 0x2f,
		.bit           = 1,
	},
	.fn_win_swap = {
		.address = 0xe8, // states: 0x40 || 0x50
		.bit     = 4,
		.invert  = true,
	},
	.cooler_boost = {
		.address = 0x98, // states: 0x02 || 0x82
		.bit     = 7,
	},
	.shift_mode = {
		.address = 0xd2, // Performance Level
		.modes = {
			{ SM_ECO_NAME,     0xc2 }, // Low
			{ SM_COMFORT_NAME, 0xc1 }, // Medium
			{ SM_SPORT_NAME,   0xc0 }, // High
			{ SM_TURBO_NAME,   0xc4 }, // Turbo
			MSI_EC_MODE_NULL
			
		},
	},
	.super_battery = {
		.address = MSI_EC_ADDR_UNSUPP, // enabled by Low Performance Level
		// .address = 0xeb, // states: 0x00 || 0x0f
		.mask    = 0x0f,
	},
	.fan_mode = {
		.address = 0xd4,
		.modes = {
			{ FM_AUTO_NAME,     0x0d },
			{ FM_SILENT_NAME,   0x1d },
			{ FM_ADVANCED_NAME, 0x8d },
			MSI_EC_MODE_NULL
		},
	},
	.cpu = {
		.rt_temp_address       = 0x68,
		.rt_fan_speed_address  = 0xc9,
		.rt_fan_speed_base_min = 0x00, // ?
		.rt_fan_speed_base_max = 0x96, // ?
		.bs_fan_speed_address  = MSI_EC_ADDR_UNSUPP,
		.bs_fan_speed_base_min = 0x00, // ?
		.bs_fan_speed_base_max = 0x0f, // ?
		// .rt_temp_table_start_adress = 0x6a,
		// .rt_fan_speed_table_start_address = 0x72,
	},
	.gpu = {
		.rt_temp_address      = 0x80,
		.rt_fan_speed_address = 0xcb,
		// .rt_temp_table_start_adress = 0x82,
		// .rt_fan_speed_table_start_address = 0x8a,
	},
	.leds = {
		.micmute_led_address = 0x2c, // states: 0x00 || 0x02
		.mute_led_address    = 0x2d, // states: 0x04 || 0x06
		.bit                 = 1,
	},
	.kbd_bl = {
		// .bl_mode_address  = 0x2c, // ?
		.bl_mode_address  = MSI_EC_ADDR_UNSUPP,
		.bl_modes         = { 0x00, 0x08 }, // ? always on; off after 10 sec
		.max_mode         = 1, // ?
		.bl_state_address = 0xd3,
		.state_base_value = 0x80,
		.max_state        = 3,
	},
};

static const char *ALLOWED_FW_15[] __initconst = {
	"15CKEMS1.108", // Delta 15 A5EFK
	NULL
};

static struct msi_ec_conf CONF15 __initdata = {
	.allowed_fw = ALLOWED_FW_15, // WMI1 based
	.charge_control = {
		.address      = 0xef,
		.offset_start = 0x8a, 
		.offset_end   = 0x80,
		.range_min    = 0x8a,
		.range_max    = 0xe4,
	},
	.webcam = {
		.address       = 0x2e, 
		.block_address = 0x2f,
		.bit           = 1,
	},
	.fn_win_swap = {
		.address = 0xbf,
		.bit     = 4,
		.invert  = false,
	},
	.cooler_boost = {
		.address = 0x98,
		.bit     = 7,
	},
	.shift_mode = {
		.address = 0xf2, 
		.modes = {
			{ SM_ECO_NAME,     0xa5 }, // super battery
			{ SM_COMFORT_NAME, 0xa1 }, // balanced
			{ SM_TURBO_NAME,   0xa0 }, // extreme
			MSI_EC_MODE_NULL
		},
	},
	.super_battery = {
		.address = MSI_EC_ADDR_UNKNOWN,
		.mask    = 0x0f
	},
	.fan_mode = {
		.address = 0xf4, 
		.modes = {
			{ FM_AUTO_NAME,     0x0d },
			{ FM_SILENT_NAME,   0x1d },
			{ FM_ADVANCED_NAME, 0x8d },
			MSI_EC_MODE_NULL
		},
	},
	.cpu = {
		.rt_temp_address       = 0x68, 
		.rt_fan_speed_address  = 0xc9, 
		.rt_fan_speed_base_min = 0x00,
		.rt_fan_speed_base_max = 0x96,
		.bs_fan_speed_address  = 0xcd, 
		.bs_fan_speed_base_min = 0x00,
		.bs_fan_speed_base_max = 0x0f,
	},
	.gpu = {
		.rt_temp_address      = 0x80,  
		.rt_fan_speed_address = 0xcb, 
	},
	.leds = {
		.micmute_led_address = 0x2b,
		.mute_led_address    = 0x2d,
		.bit                 = 2,
	},
	.kbd_bl = {
		.bl_mode_address  = MSI_EC_ADDR_UNSUPP,
		.bl_modes         = { 0x00, 0x01 },
		.max_mode         = 1,
		.bl_state_address = MSI_EC_ADDR_UNSUPP, // RGB
		.state_base_value = 0x80,
		.max_state        = 3,
	},
};

static const char *ALLOWED_FW_16[] __initconst = {
	"155LEMS1.105", // Modern 15 A5M
	"155LEMS1.106",
	NULL
};

static struct msi_ec_conf CONF16 __initdata = {
	.allowed_fw = ALLOWED_FW_16, // WMI1 based
	.charge_control = {
		.address      = 0xef,
		.offset_start = 0x8a,
		.offset_end   = 0x80,
		.range_min    = 0x8a,
		.range_max    = 0xe4,
	},
	.webcam = {
		.address       = 0x2e,
		.block_address = 0x2f,
		.bit           = 1,
	},
	.fn_win_swap = {
		.address = 0xbf,
		.bit     = 4,
		.invert  = false,
	},
	.cooler_boost = {
		.address = 0x98,
		.bit     = 7,
	},
	.shift_mode = {
		.address = 0xf2,
		.modes = {
			{ SM_ECO_NAME,     0xc2 },
			{ SM_COMFORT_NAME, 0xc1 },
			{ SM_SPORT_NAME,   0xc0 },
			MSI_EC_MODE_NULL
		},
	},
	.super_battery = {
		.address = MSI_EC_ADDR_UNKNOWN, // 0xed
		.mask    = 0x0f, // a5, a4, a2
	},
	.fan_mode = {
		.address = 0xf4,
		.modes = {
			{ FM_AUTO_NAME,     0x0d },
			{ FM_SILENT_NAME,   0x1d },
			{ FM_ADVANCED_NAME, 0x8d },
			MSI_EC_MODE_NULL
		},
	},
	.cpu = {
		.rt_temp_address       = 0x68,
		.rt_fan_speed_address  = 0x71,
		.rt_fan_speed_base_min = 0x19,
		.rt_fan_speed_base_max = 0x37,
		.bs_fan_speed_address  = MSI_EC_ADDR_UNSUPP,
		.bs_fan_speed_base_min = 0x00,
		.bs_fan_speed_base_max = 0x0f,
	},
	.gpu = {
		.rt_temp_address      = MSI_EC_ADDR_UNKNOWN,
		.rt_fan_speed_address = MSI_EC_ADDR_UNKNOWN,
	},
	.leds = {
		.micmute_led_address = 0x2b,
		.mute_led_address    = 0x2c,
		.bit                 = 2,
	},
	.kbd_bl = {
		.bl_mode_address  = MSI_EC_ADDR_UNKNOWN,
		.bl_modes         = { 0x00, 0x08 },
		.max_mode         = 1,
		.bl_state_address = 0xf3,
		.state_base_value = 0x80,
		.max_state        = 3,
	},
};

static const char *ALLOWED_FW_17[] __initconst = {
	"15K1IMS1.110", // Cyborg 15 A12VF
	NULL
};

static struct msi_ec_conf CONF17 __initdata = {
	.allowed_fw = ALLOWED_FW_17, // WMI2 based
	.charge_control = {
		.address      = 0xd7,
		.offset_start = 0x8a,
		.offset_end   = 0x80,
		.range_min    = 0x8a,
		.range_max    = 0xe4,
	},
	// .usb_share  {
	// 	.address      = 0xbf, // states: 0x08 || 0x28
	// 	.bit          = 5,
	// }, // Like Katana 17 B11UCX
	.webcam = {
		.address       = 0x2e,
		.block_address = 0x2f,
		.bit           = 1,
	},
	.fn_win_swap = {
		.address = 0xe8,
		.bit     = 4, // 0x01-0x11
		.invert  = true,
	},
	.cooler_boost = {
		.address = 0x98,
		.bit     = 7,
	},
	.shift_mode = {
		.address = 0xd2,
		.modes = {
			{ SM_ECO_NAME,     0xc2 }, // super battery
			{ SM_COMFORT_NAME, 0xc1 }, // balanced
			{ SM_TURBO_NAME,   0xc4 }, // extreme
			MSI_EC_MODE_NULL
		},
	},
	.super_battery = {
		.address = 0xeb, // 0x0F ( on ) or 0x00 ( off ) on 0xEB
		.mask    = 0x0f, // 00, 0f
	},
	.fan_mode = {
		.address = 0xd4,
		.modes = {
			{ FM_AUTO_NAME,     0x0d },
			{ FM_SILENT_NAME,   0x1d },
			{ FM_ADVANCED_NAME, 0x8d },
			MSI_EC_MODE_NULL
		},
	},
	.cpu = {
		.rt_temp_address       = 0x68,
		.rt_fan_speed_address  = 0x71,
		.rt_fan_speed_base_min = 0x00,
		.rt_fan_speed_base_max = 0x96,
		.bs_fan_speed_address  = MSI_EC_ADDR_UNSUPP,
		.bs_fan_speed_base_min = 0x00,
		.bs_fan_speed_base_max = 0x0f,
		// n/rpm register is C9
	},
	.gpu = {
		.rt_temp_address      = 0x80,
		.rt_fan_speed_address = 0x89,
	},
	.leds = {
		.micmute_led_address = 0x2c,
		.mute_led_address    = 0x2d,
		.bit                 = 1,
	},
	.kbd_bl = {
		.bl_mode_address  = 0x2c, // KB auto turn off
		.bl_modes         = { 0x00, 0x08 }, // always on; off after 10 sec
		.max_mode         = 1,
		.bl_state_address = 0xd3,
		.state_base_value = 0x80,
		.max_state        = 3,
	},
};

static const char *ALLOWED_FW_18[] __initconst = {
	"15HKEMS1.104", // Modern 15 B7M
	NULL
};

static struct msi_ec_conf CONF18 __initdata = {
	.allowed_fw = ALLOWED_FW_18, // WMI1 based
	.charge_control = {
		.address      = 0xef,
		.offset_start = 0x8a,
		.offset_end   = 0x80,
		.range_min    = 0x8a,
		.range_max    = 0xe4,
	},
	.webcam = {
		.address       = 0x2e,
		.block_address = 0x2f,
		.bit           = 1,
	},
	.fn_win_swap = {
		.address = 0xbf,
		.bit     = 4,
		.invert  = false,
	},
	.cooler_boost = {
		.address = 0x98,
		.bit     = 7,
	},
	.shift_mode = {
		.address = 0xf2,
		.modes = {
			{ SM_ECO_NAME,     0xc2 },
			{ SM_COMFORT_NAME, 0xc1 },
			{ SM_SPORT_NAME,   0xc0 },
			MSI_EC_MODE_NULL
		},
	},
	.super_battery = {
		.address = MSI_EC_ADDR_UNSUPP, // unsupported or enabled by ECO shift
		.mask    = 0x0f,
	},
	.fan_mode = {
		.address = 0xf4,
		.modes = {
			{ FM_AUTO_NAME,     0x0d },
			{ FM_SILENT_NAME,   0x1d },
			{ FM_ADVANCED_NAME, 0x8d },
			MSI_EC_MODE_NULL
		},
	},
	.cpu = {
		.rt_temp_address       = 0x68,
		.rt_fan_speed_address  = 0x71,
		.rt_fan_speed_base_min = 0x00,
		.rt_fan_speed_base_max = 0x96,
		.bs_fan_speed_address  = MSI_EC_ADDR_UNSUPP,
		.bs_fan_speed_base_min = 0x00,
		.bs_fan_speed_base_max = 0x0f,
	},
	.gpu = {
		.rt_temp_address      = MSI_EC_ADDR_UNSUPP,
		.rt_fan_speed_address = MSI_EC_ADDR_UNSUPP,
	},
	.leds = {
		.micmute_led_address = 0x2b,
		.mute_led_address    = 0x2c,
		.bit                 = 2,
	},
	.kbd_bl = {
		.bl_mode_address  = MSI_EC_ADDR_UNSUPP, // not presented in MSI app
		.bl_modes         = { 0x00, 0x08 },
		.max_mode         = 1,
		.bl_state_address = 0xf3,
		.state_base_value = 0x80,
		.max_state        = 3,
	},
};

static const char *ALLOWED_FW_19[] __initconst = { 
	"1543EMS1.113", // GP66 Leopard 11UG / 11U*
	NULL 
};

static struct msi_ec_conf CONF19 __initdata = {
	.allowed_fw = ALLOWED_FW_19, // WMI2 based
	.charge_control = {
		.address      = 0xd7,
		.offset_start = 0x8a,
		.offset_end   = 0x80,
		.range_min    = 0x8a,
		.range_max    = 0xe4,
	},
	.webcam = {
		.address       = 0x2e,
		.block_address = MSI_EC_ADDR_UNSUPP,
		.bit           = 1,
	},
	.fn_win_swap = {
		.address = 0xe8,
		.bit     = 4,
		.invert  = false,
	},
	.cooler_boost = {
		.address = 0x98,
		.bit     = 7,
	},
	.shift_mode = {
		.address = 0xd2,
		.modes = {
			{ SM_ECO_NAME,     0xc2 },
			{ SM_COMFORT_NAME, 0xc1 },
			{ SM_SPORT_NAME,   0xc0 },
			{ SM_TURBO_NAME,   0xc4 },
			MSI_EC_MODE_NULL
		},
	},
	.super_battery = {
		.address = 0xeb,
		.mask    = 0x0f,
	},
	.fan_mode = {
		.address = 0xd4,
		.modes = {
			{ FM_AUTO_NAME,     0x0d },
			{ FM_SILENT_NAME,   0x1d },
			{ FM_ADVANCED_NAME, 0x8d },
			MSI_EC_MODE_NULL
		},
	},
	.cpu = {
		.rt_temp_address       = 0x68,
		.rt_fan_speed_address  = 0xc9,
		.rt_fan_speed_base_min = 0x19,
		.rt_fan_speed_base_max = 0x96,
		.bs_fan_speed_address  = MSI_EC_ADDR_UNKNOWN,
		.bs_fan_speed_base_min = 0x00,
		.bs_fan_speed_base_max = 0x0f,
	},
	.gpu = {
		.rt_temp_address      = 0x80,
		.rt_fan_speed_address = 0x89,
	},
	.leds = {
		.micmute_led_address = MSI_EC_ADDR_UNKNOWN,
		.mute_led_address    = MSI_EC_ADDR_UNKNOWN,
		.bit                 = 1,
	},
	.kbd_bl = {
		.bl_mode_address  = MSI_EC_ADDR_UNKNOWN,
		.bl_modes         = {},
		.max_mode         = 1,
		.bl_state_address = 0xd3,
		.state_base_value = 0x80,
		.max_state        = 3,
	},
};

static const char *ALLOWED_FW_20[] __initconst = {
	"1581EMS1.107", // Katana GF66 11UE / 11UG
	NULL
};

static struct msi_ec_conf CONF20 __initdata = {
	.allowed_fw = ALLOWED_FW_20, // WMI2 based
	.charge_control = { // tested
		.address      = 0xd7,
		.offset_start = 0x8a,
		.offset_end   = 0x80,
		.range_min    = 0x8a,
		.range_max    = 0xe4,
	},
	.webcam = { // tested
		.address       = 0x2e,
		.block_address = 0x2f,
		.bit           = 1,
	},
	.fn_win_swap = { // tested
		.address = 0xe8,
		.bit     = 4,
		.invert  = true,
	},
	.cooler_boost = { // tested
		.address = 0x98,
		.bit     = 7,
	},
	.shift_mode = { // tested
		.address = 0xd2,
		.modes = {
			{ SM_ECO_NAME,     0xc2 },
			{ SM_COMFORT_NAME, 0xc1 },
			{ SM_SPORT_NAME,   0xc0 },
			{ SM_TURBO_NAME,   0xc4 },
			MSI_EC_MODE_NULL
		},
	},
	.super_battery = { // tested
		.address = 0xeb,
		.mask    = 0x0f,
	},
	.fan_mode = { // tested
		.address = 0xd4,
		.modes = {
			{ FM_AUTO_NAME,     0x0d },
			{ FM_SILENT_NAME,   0x1d },
			{ FM_ADVANCED_NAME, 0x8d },
			MSI_EC_MODE_NULL
		},
	},
	.cpu = {
		.rt_temp_address       = 0x68, // tested
		.rt_fan_speed_address  = 0xc9, // tested
		.rt_fan_speed_base_min = 0x00, // ! observed on machine (0x35 when fans was at min), but not working !
		.rt_fan_speed_base_max = 0x96, // ! ^ (0x56 with fans on cooler boost) !
		.bs_fan_speed_address  = MSI_EC_ADDR_UNSUPP, // reason: no such setting in the "MSI Center", checked in version 2.0.35
		.bs_fan_speed_base_min = 0x00,
		.bs_fan_speed_base_max = 0x0f,
	},
	.gpu = {
		.rt_temp_address      = 0x80, // tested
		.rt_fan_speed_address = 0xcb, // ! observed the file reporting over 100% fan speed, which should not be possible !
	},
	.leds = { // tested
		.micmute_led_address = 0x2c,
		.mute_led_address    = 0x2d,
		.bit                 = 1,
	},
	.kbd_bl = { // tested
		.bl_mode_address  = MSI_EC_ADDR_UNSUPP, // reason: no such setting in the "MSI Center", checked in version 2.0.35
		.bl_modes         = { 0x00, 0x08 },
		.max_mode         = 1,
		.bl_state_address = 0xd3,
		.state_base_value = 0x80,
		.max_state        = 3,
	},
};

static const char *ALLOWED_FW_21[] __initconst = {
	"16R3EMS1.102", // GF63 Thin 9SC
	"16R3EMS1.104",
	NULL
};

static struct msi_ec_conf CONF21 __initdata = {
	.allowed_fw = ALLOWED_FW_21, // WMI1 based
	.charge_control = {
		.address      = 0xef,
		.offset_start = 0x8a,
		.offset_end   = 0x80,
		.range_min    = 0xbc,
		.range_max    = 0xe4,
	},
	.webcam = {
		.address       = 0x2e,
		.block_address = 0x2f,
		.bit           = 1,
	},
	.fn_win_swap = {
		.address = 0xbf,
		.bit     = 4,
		.invert  = true,
	},
	.cooler_boost = {
		.address = 0x98,
		.bit     = 7,
	},
	.shift_mode = {
		.address = 0xf2,
		.modes = {
			{ SM_ECO_NAME,     0xc2 },
			{ SM_COMFORT_NAME, 0xc1 },
			{ SM_SPORT_NAME,   0xc0 },
			{ SM_TURBO_NAME,   0xc4 },
			MSI_EC_MODE_NULL
		},
	},
	.super_battery = {
		.address = MSI_EC_ADDR_UNSUPP,
		.mask    = 0x0f,
	},
	.fan_mode = {
		.address = 0xf4,
		.modes = {
			{ FM_AUTO_NAME,     0x0d },
			{ FM_BASIC_NAME,    0x4d },
			{ FM_ADVANCED_NAME, 0x8d },
			MSI_EC_MODE_NULL
		},
	},
	.cpu = {
		.rt_temp_address       = 0x68,
		.rt_fan_speed_address  = 0x71,
		.rt_fan_speed_base_min = 0x00,
		.rt_fan_speed_base_max = 0x64,
		.bs_fan_speed_address  = MSI_EC_ADDR_UNKNOWN,
		.bs_fan_speed_base_min = 0x00,
		.bs_fan_speed_base_max = 0x0f,
		// .rt_temp_table_start_adress = ,
		// .rt_fan_speed_table_start_address = ,
	},
	.gpu = {
		.rt_temp_address      = 0x80,
		.rt_fan_speed_address = 0x89,
		// .rt_temp_table_start_adress = ,
		// .rt_fan_speed_table_start_address = ,
	},
	.leds = {
		.micmute_led_address = MSI_EC_ADDR_UNSUPP,
		.mute_led_address    = 0x2d,
		.bit                 = 1,
	},
	.kbd_bl = {
		.bl_mode_address  = MSI_EC_ADDR_UNSUPP, // Only mode is solid red
		.bl_modes         = { 0x00, 0x08 },
		.max_mode         = 1,
		.bl_state_address = 0xf3,
		.state_base_value = 0x80,
		.max_state        = 3,
	},
};

static const char *ALLOWED_FW_22[] __initconst = {
	"17LLEMS1.106", // Alpha 17 B5EEK
	NULL
};

static struct msi_ec_conf CONF22 __initdata = {
	.allowed_fw = ALLOWED_FW_22, // WMI1 based
	.charge_control = {
		.address      = 0xef,
		.offset_start = 0x8a,
		.offset_end   = 0x80,
		.range_min    = 0x8a,
		.range_max    = 0xe4,
	},
	.webcam = {
		.address       = 0x2e,
		.block_address = 0x2f,
		.bit           = 1,
	},
	.fn_win_swap = {
		.address = 0xbf,
		.bit     = 4,
		.invert  = true,
	},
	.cooler_boost = {
		.address = 0x98,
		.bit     = 7,
	},
	.shift_mode = {
		.address = 0xf2,
		.modes = {
			{ SM_ECO_NAME,     0xc2 }, // super_battery = 0xa5
			{ SM_COMFORT_NAME, 0xc1 }, // super_battery = 0xa4
			{ SM_SPORT_NAME,   0xc1 }, // super_battery = 0xa1
			{ SM_TURBO_NAME,   0xc4 }, // super_battery = 0xa0
			MSI_EC_MODE_NULL
		},
	},
	.super_battery = {
		.address = MSI_EC_ADDR_UNKNOWN, // knwon. 0xd5.
		.mask    = 0x0f,
	},
	.fan_mode = {
		.address = 0xf4,
		.modes = {
			{ FM_AUTO_NAME,     0x0d },
			{ FM_SILENT_NAME,   0x1d },
			{ FM_ADVANCED_NAME, 0x8d },
			MSI_EC_MODE_NULL
		},
	},
	.cpu = {
		.rt_temp_address       = 0x68,
		.rt_fan_speed_address  = 0x71,
		.rt_fan_speed_base_min = 0x19,
		.rt_fan_speed_base_max = 0x37,
		.bs_fan_speed_address  = MSI_EC_ADDR_UNKNOWN,
		.bs_fan_speed_base_min = 0x00,
		.bs_fan_speed_base_max = 0x0f,
	},
	.gpu = {
		.rt_temp_address      = 0x80,
		.rt_fan_speed_address = 0x89,
	},
	.leds = {
		.micmute_led_address = 0x2b,
		.mute_led_address    = 0x2c,
		.bit                 = 2,
	},
	.kbd_bl = {
		.bl_mode_address  = MSI_EC_ADDR_UNKNOWN,
		.bl_modes         = { 0x00, 0x08 },
		.max_mode         = 1,
		.bl_state_address = MSI_EC_ADDR_UNSUPP, // RGB
		.state_base_value = 0x80,
		.max_state        = 3,
	},
};

static const char *ALLOWED_FW_23[] __initconst = {
	"16WKEMS1.105", // MSI Bravo 15 A4DDR (issue #134)
	NULL
};

static struct msi_ec_conf CONF23 __initdata = {
	.allowed_fw = ALLOWED_FW_23, // WMI1 based
	.charge_control = { // threshold
		.address      = 0xef,
		.offset_start = 0x8a,
		.offset_end   = 0x80,
		.range_min    = 0x8a,
		.range_max    = 0xe4, // 0xe4 = 100%, but 0x80 too?
	},
	.webcam = {
		.address       = 0x2e,
		.block_address = MSI_EC_ADDR_UNSUPP, // not in MSI app
		.bit           = 1,
	},
	.fn_win_swap = {
		.address = 0xbf,
		.bit     = 4,
		.invert  = true,
	},
	.cooler_boost = {
		.address = 0x98,
		.bit     = 7,
	},
	.shift_mode = {
		.address = 0xf2,
		.modes = {
			// values can also be 0x81... when booting on Linux
			{ SM_COMFORT_NAME, 0xc1 }, // Silent / Balanced / AI
			{ SM_ECO_NAME,     0xc2 }, // Super Battery
			{ SM_TURBO_NAME,   0xc4 }, // Performance
			MSI_EC_MODE_NULL
		},
	},
	.super_battery = {
		.address = MSI_EC_ADDR_UNSUPP, // enabled by "Super Battery" shift mode?
	},
	.fan_mode = {
		.address = 0xf4,
		.modes = {
			// 'd' is not relevant, values can also be 0x00... or 0x03...
			{ FM_AUTO_NAME,     0x0d },
			{ FM_SILENT_NAME,   0x1d },
			{ FM_ADVANCED_NAME, 0x8d },
			MSI_EC_MODE_NULL
		},
	},
	.cpu = {
		.rt_temp_address       = 0x68, // a second value/sensor is at 0x64
		.rt_fan_speed_address  = 0x71, // target speed
		.rt_fan_speed_base_min = 0x00,
		.rt_fan_speed_base_max = 0x96, // at 150%
		.bs_fan_speed_address  = MSI_EC_ADDR_UNSUPP,
		.bs_fan_speed_base_min = 0x00,
		.bs_fan_speed_base_max = 0x0f,
		// current RPM speed is 480000/x
		// with x 2 bytes at 0xcc and 0xcd
	},
	.gpu = {
		.rt_temp_address      = 0x80,
		.rt_fan_speed_address = 0x89, // target speed
		// current RPM speed is 480000/x
		// with x 2 bytes at 0xca and 0xcb
	},
	.leds = {
		// No LED indicator
		.micmute_led_address = MSI_EC_ADDR_UNSUPP,
		.mute_led_address    = MSI_EC_ADDR_UNSUPP,
	},
	.kbd_bl = {
		.bl_mode_address  = MSI_EC_ADDR_UNSUPP, // not in MSI Center
		.bl_modes         = { 0x00, 0x08 },
		.max_mode         = 1,
		.bl_state_address = 0xf3,
		.state_base_value = 0x80,
		.max_state        = 3,
	},
};

static const char *ALLOWED_FW_24[] __initconst = {
	"14D1EMS1.103", // Modern 14 B10MW (#100)
	NULL
};

static struct msi_ec_conf CONF24 __initdata = {
	.allowed_fw = ALLOWED_FW_24, // WMI1 based
	.charge_control = {
		.address      = 0xef,
		.offset_start = 0x8a,
		.offset_end   = 0x80,
		.range_min    = 0x8a,
		.range_max    = 0xe4,
	},
	.webcam = {
		.address       = 0x2E,
		.block_address = 0x2F,
		.bit           = 1,
	},
	.fn_win_swap = {
		.address = 0xBF,
		.bit     = 4,
		.invert  = true,
	},
	.cooler_boost = {
		.address = 0x98,
		.bit     = 7,
	},
	.shift_mode = {
		.address = 0xf2,
		.modes = {
			{ SM_ECO_NAME,     0xC2 }, // Super Battery
			{ SM_COMFORT_NAME, 0xC1 }, // + Silent
			{ SM_SPORT_NAME,   0xC0 },
			MSI_EC_MODE_NULL
		},
	},
	.super_battery = {
		.address = MSI_EC_ADDR_UNSUPP, // not 0xD5, tested
		.mask    = 0x0f,
	},
	.fan_mode = { // Creator Center sets 0x?0 instead of 0x?D
		.address = 0xf4,
		.modes = {
			{ FM_AUTO_NAME,     0x0d },
			{ FM_SILENT_NAME,   0x1d },
			{ FM_ADVANCED_NAME, 0x8d },
			MSI_EC_MODE_NULL
		},
	},
	.cpu = {
		.rt_temp_address       = 0x68,
		.rt_fan_speed_address  = 0x71,
		.rt_fan_speed_base_min = 0x00,
		.rt_fan_speed_base_max = 0x96,
		.bs_fan_speed_address  = MSI_EC_ADDR_UNSUPP,
		.bs_fan_speed_base_min = 0x00,
		.bs_fan_speed_base_max = 0x0f,
	},
	.gpu = {
		.rt_temp_address      = MSI_EC_ADDR_UNSUPP,
		.rt_fan_speed_address = MSI_EC_ADDR_UNSUPP,
	},
	.leds = {
		.micmute_led_address = 0x2B,
		.mute_led_address    = 0x2C,
		.bit                 = 2,
	},
	.kbd_bl = {
		.bl_mode_address  = MSI_EC_ADDR_UNSUPP,
		.bl_modes         = { 0x00, 0x08 },
		.max_mode         = 1,
		.bl_state_address = 0xF3,
		.state_base_value = 0x80,
		.max_state        = 3,
	},
};

static const char *ALLOWED_FW_25[] __initconst = {
	"14F1EMS1.209", // Summit E14 Flip Evo A13MT
	"14F1EMS1.211",
	NULL
};

static struct msi_ec_conf CONF25 __initdata = {
	.allowed_fw = ALLOWED_FW_25, // WMI2 based
	.charge_control = {
		.address      = 0xd7,
		.offset_start = 0x8a,
		.offset_end   = 0x80,
		.range_min    = 0x8a,
		.range_max    = 0xe4,
	},
	.webcam = {
		.address       = 0x2e,
		.block_address = 0x2f,
		.bit           = 1,
	},
	.fn_win_swap = {
		.address = 0xe8,
		.bit     = 4,
		.invert  = false,
	},
	.cooler_boost = {
		.address = 0x98,
		.bit     = 7,
	},
	.shift_mode = {
		.address = 0xd2,
		.modes = {
			{ SM_ECO_NAME,     0xc2 },
			{ SM_COMFORT_NAME, 0xc1 },
			{ SM_TURBO_NAME,   0xc4 },
			MSI_EC_MODE_NULL
		},
	},
	.super_battery = {
		.address = 0xeb,
		.mask    = 0x0f,
	},
	.fan_mode = {
		.address = 0xd4,
		.modes = {
			{ FM_AUTO_NAME,     0x0d },
			{ FM_SILENT_NAME,   0x1d },
			{ FM_ADVANCED_NAME, 0x8d },
			MSI_EC_MODE_NULL
		},
	},
	.cpu = {
		.rt_temp_address       = 0x68,
		.rt_fan_speed_address  = 0x71,
		.rt_fan_speed_base_min = 0x19,
		.rt_fan_speed_base_max = 0x37,
		.bs_fan_speed_address  = MSI_EC_ADDR_UNSUPP,
		.bs_fan_speed_base_min = 0x00,
		.bs_fan_speed_base_max = 0x0f,
	},
	.gpu = {
		.rt_temp_address      = MSI_EC_ADDR_UNKNOWN,
		.rt_fan_speed_address = 0x89,
	},
	.leds = {
		.micmute_led_address = 0x2c,
		.mute_led_address    = 0x2d,
		.bit                 = 1,
	},
	.kbd_bl = {
		.bl_mode_address  = 0x2c,
		.bl_modes         = { 0x00, 0x08 }, // 00 - on, 08 - 10 sec auto off
		.max_mode         = 1,
		.bl_state_address = 0xd3,
		.state_base_value = 0x80,
		.max_state        = 3,
	},
};

static const char *ALLOWED_FW_26[] __initconst = {
	"14DLEMS1.105", // Modern 14 B5M
	NULL
};

static struct msi_ec_conf CONF26 __initdata = {
	.allowed_fw = ALLOWED_FW_26, // WMI1 based
	.charge_control = {
		.address      = 0xef,
		.offset_start = 0x8a,
		.offset_end   = 0x80,
		.range_min    = 0xbc,
		.range_max    = 0xe4,
	},
	.webcam = {
		.address       = 0x2e,
		.block_address = 0x2f,
		.bit           = 1,
	},
	.fn_win_swap = {
		.address = 0xbf,
		.bit     = 4,
		.invert  = false,
	},
	.cooler_boost = {
		.address = 0x98,
		.bit     = 7,
	},
	.shift_mode = {
		.address = 0xf2,
		.modes = {
			{ SM_ECO_NAME,     0xc2 }, // Super Battery
			{ SM_COMFORT_NAME, 0xc1 }, // Silent / Balanced / AI
			{ SM_SPORT_NAME,   0xc0 }, // Performance
			MSI_EC_MODE_NULL
		},
	},
	.super_battery = {
		.address = MSI_EC_ADDR_UNSUPP, // 0x33 switches between 0x0D and 0x05 
		.mask    = 0x0f,
	},
	.fan_mode = {
		.address = 0xd4,
		.modes = {
			{ FM_AUTO_NAME,     0x0d },
			{ FM_SILENT_NAME,   0x1d },
			{ FM_ADVANCED_NAME, 0x8d },
			MSI_EC_MODE_NULL
		},
	},
	.cpu = {
		.rt_temp_address       = 0x68,
		.rt_fan_speed_address  = 0xcd,
		.rt_fan_speed_base_min = 0x19,
		.rt_fan_speed_base_max = 0x37,
		.bs_fan_speed_address  = MSI_EC_ADDR_UNSUPP,
		.bs_fan_speed_base_min = 0x00,
		.bs_fan_speed_base_max = 0x0f,
	},
	.gpu = {
		.rt_temp_address      = MSI_EC_ADDR_UNSUPP,
		.rt_fan_speed_address = MSI_EC_ADDR_UNSUPP,
	},
	.leds = {
		.micmute_led_address = 0x2b,
		.mute_led_address    = 0x2c,
		.bit                 = 2,
	},
	.kbd_bl = {
		.bl_mode_address  = MSI_EC_ADDR_UNSUPP, // not presented in MSI app
		.bl_modes         = { 0x00, 0x08 },
		.max_mode         = 1,
		.bl_state_address = 0xf3,
		.state_base_value = 0x80,
		.max_state        = 3,
	},
};

static const char *ALLOWED_FW_27[] __initconst = {
	"17S2IMS1.113", // Raider GE78 HX Smart Touchpad 13V
	NULL
};

static struct msi_ec_conf CONF27 __initdata = {
	.allowed_fw = ALLOWED_FW_27, // WMI2 based
	.charge_control = {
		.address      = 0xd7,
		.offset_start = 0x8a,
		.offset_end   = 0x80,
		.range_min    = 0x8a,
		.range_max    = 0xe4,
	},
	.webcam = {
		.address       = 0x2e,
		.block_address = 0x2f,
		.bit           = 1,
	},
	.fn_win_swap = {
		.address = 0xe8,
		.bit     = 4,
		.invert  = true,
	},
	.cooler_boost = {
		.address = 0x98,
		.bit     = 7,
	},
	.shift_mode = {
		.address = 0xd2,
		.modes = {
			{ SM_ECO_NAME,     0xc2 },
			{ SM_COMFORT_NAME, 0xc1 },
			{ SM_SPORT_NAME,   0xc0 },
			{ SM_TURBO_NAME,   0xc4 },
			MSI_EC_MODE_NULL
		},
	},
	.super_battery = {
		.address = 0xeb,
		.mask    = 0x0f,
	},
	.fan_mode = {
		.address = 0xd4,
		.modes = {
			{ FM_AUTO_NAME,     0x0d },
			{ FM_SILENT_NAME,   0x1d },
			{ FM_ADVANCED_NAME, 0x8d },
			MSI_EC_MODE_NULL
		},
	},
	.cpu = {
		.rt_temp_address       = 0x68,
		.rt_fan_speed_address  = 0x71,
		.rt_fan_speed_base_min = 0x00,
		.rt_fan_speed_base_max = 0x96,
		.bs_fan_speed_address  = MSI_EC_ADDR_UNKNOWN,
		.bs_fan_speed_base_min = 0x00,
		.bs_fan_speed_base_max = 0x0f,
	},
	.gpu = {
		.rt_temp_address      = 0x80,
		.rt_fan_speed_address = 0x89,
	},
	.leds = {
		.micmute_led_address = 0x2c,
		.mute_led_address    = 0x2d,
		.bit                 = 1,
	},
	.kbd_bl = {
		.bl_mode_address  = MSI_EC_ADDR_UNSUPP,
		.bl_modes         = { 0x00, 0x08 },
		.max_mode         = 1,
		.bl_state_address = MSI_EC_ADDR_UNSUPP,
		.state_base_value = 0x80,
		.max_state        = 3,
	},
};

static const char *ALLOWED_FW_28[] __initconst = {
	"1822EMS1.105", // Titan 18 HX A14V
	"1822EMS1.109", // WMI 2.8
	"1822EMS1.111",
	"1822EMS1.112",
// .116 reports as .114
// DMIDECODE Version: E1822IMS.116 but /sys/devices/platform/msi-ec/debug/fw_version reads 1822EMS1.114
	"1822EMS1.114", 
	NULL
};

static struct msi_ec_conf CONF28 __initdata = {
	.allowed_fw = ALLOWED_FW_28,
	.charge_control = {
		.address      = 0xd7,
		.offset_start = 0x8a,
		.offset_end   = 0x80,
		.range_min    = 0x8a,
		.range_max    = 0xe4,
	},
	// .usb_share  {
	// 	.address      = 0xbf, // states: 0x08 || 0x28
	// 	.bit          = 5,
	// }, // Like Katana 17 B11UCX
	.webcam = {
		.address       = MSI_EC_ADDR_UNSUPP,
		.block_address = MSI_EC_ADDR_UNSUPP,
		.bit           = 1,
	},
	.fn_win_swap = {
		.address = 0xe8,
		.bit     = 4, // 0x01-0x11
		.invert  = false,
	},
	.cooler_boost = {
		.address = 0x98,
		.bit     = 7,
	},
	.shift_mode = {
		.address = 0xd2,
		.modes = {
			{ SM_ECO_NAME,     0xc2 }, // super battery
			{ SM_COMFORT_NAME, 0xc1 }, // balanced
			{ SM_TURBO_NAME,   0xc4 }, // extreme
			MSI_EC_MODE_NULL
		},
	},
	.super_battery = {
		.address = 0xeb, // 0x0F ( on ) or 0x00 ( off ) on 0xEB
		.mask    = 0x0f, // 00, 0f
	},
	.fan_mode = {
		.address = 0xd4,
		.modes = {
			{ FM_AUTO_NAME,     0x0d },
			{ FM_SILENT_NAME,   0x1d },
			{ FM_ADVANCED_NAME, 0x8d },
			MSI_EC_MODE_NULL
		},
	},
	.cpu = {
		.rt_temp_address       = 0x68,
		.rt_fan_speed_address  = 0x71,
		.rt_fan_speed_base_min = 0x00,
		.rt_fan_speed_base_max = 0x96,
		.bs_fan_speed_address  = MSI_EC_ADDR_UNSUPP,
		.bs_fan_speed_base_min = 0x00,
		.bs_fan_speed_base_max = 0x0f,
		// n/rpm register is C9
	},
	.gpu = {
		.rt_temp_address      = 0x80,
		.rt_fan_speed_address = 0x89,
	},
	.leds = {
		.micmute_led_address = 0x2c,
		.mute_led_address    = 0x2d,
		.bit                 = 1,
	},
	.kbd_bl = {
		.bl_mode_address  = MSI_EC_ADDR_UNSUPP, // KB auto turn off
		.bl_modes         = { 0x00, 0x08 }, // always on; off after 10 sec
		.max_mode         = 1,
		.bl_state_address = 0xd3,
		.state_base_value = 0x81,
		.max_state        = 3,
	},
};

static const char *ALLOWED_FW_29[] __initconst = {
	"16V5EMS1.107", // MSI GS66 12UGS
	NULL
};

static struct msi_ec_conf CONF29 __initdata = {
	.allowed_fw = ALLOWED_FW_29,
	.charge_control = {
		.address      = 0xd7,
		.offset_start = 0x8a,
		.offset_end   = 0x80,
		.range_min    = 0x8a,
		.range_max    = 0xe4,
	},
	// .usb_share  {
	// 	.address      = 0xbf,
	// 	.bit          = 5,
	// },
	.webcam = {
		.address       = 0x2e,
		.block_address = 0x2f,
		.bit           = 1,
	},
	.fn_win_swap = {
		.address = 0xe8,
		.bit     = 4,
		.invert  = true,
	},
	.cooler_boost = {
		.address = 0x98,
		.bit     = 7,
	},
	.shift_mode = {
		.address = 0xd2,
		.modes = {
			{ SM_ECO_NAME,     0xc2 }, // super battery
			{ SM_COMFORT_NAME, 0xc1 }, // balanced
			{ SM_TURBO_NAME,   0xc4 }, // extreme
			MSI_EC_MODE_NULL
		},
	},
	.super_battery = {
		.address = 0xeb,
		.mask    = 0x0f,
	},
	.fan_mode = {
		.address = 0xd4,
		.modes = {
			{ FM_AUTO_NAME,     0x0d },
			{ FM_SILENT_NAME,   0x1d },
			{ FM_ADVANCED_NAME, 0x8d },
			MSI_EC_MODE_NULL
		},
	},
	.cpu = {
		.rt_temp_address       = 0x68,
		.rt_fan_speed_address  = MSI_EC_ADDR_UNKNOWN, // 0xc9
		.rt_fan_speed_base_min = 0x00, // ?
		.rt_fan_speed_base_max = 0x3d, // ?
		.bs_fan_speed_address  = MSI_EC_ADDR_UNKNOWN, // 0xcd
		.bs_fan_speed_base_min = 0x00, // ?
		.bs_fan_speed_base_max = 0x0f, // ?
	},
	.gpu = {
		.rt_temp_address      = 0x80,
		.rt_fan_speed_address = 0xcb,
	},
	.leds = {
		.micmute_led_address = MSI_EC_ADDR_UNSUPP,
		.mute_led_address    = MSI_EC_ADDR_UNSUPP,
		.bit                 = 1,
	},
	.kbd_bl = {
		.bl_mode_address  = MSI_EC_ADDR_UNSUPP,
		.bl_modes         = { },
		.max_mode         = 1,
		.bl_state_address = MSI_EC_ADDR_UNSUPP,
		.state_base_value = 0x80,
		.max_state        = 3,
	},
};

static const char *ALLOWED_FW_30[] __initconst = {
	"17Q2IMS1.10D", // Titan GT77HX 13VH
	NULL
};

static struct msi_ec_conf CONF30 __initdata = {
	.allowed_fw = ALLOWED_FW_30, // WMI2 based
	.charge_control = {
		.address      = 0xd7,
		.offset_start = 0x8a,
		.offset_end   = 0x80,
		.range_min    = 0x8a,
		.range_max    = 0xe4,
	},
	.webcam = {
		.address       = 0x2e,
		.block_address = MSI_EC_ADDR_UNSUPP,
		.bit           = 1,
	},
	.fn_win_swap = {
		.address = 0xe8,
		.bit     = 4,
		.invert  = false,
	},
	.cooler_boost = {
		.address = 0x98,
		.bit     = 7,
	},
	.shift_mode = {
		.address = 0xd2,
		.modes = {
			{ SM_ECO_NAME,     0xc2 }, // eco works as expected (much slower, uses less power and lower fan speeds)
			{ SM_COMFORT_NAME, 0xc1 }, // comfort, sport, and turbo all seem to be the same
			{ SM_SPORT_NAME,   0xc0 },
			{ SM_TURBO_NAME,   0xc4 },
			MSI_EC_MODE_NULL
		},
	},
	.super_battery = {
		.address = MSI_EC_ADDR_UNSUPP,
		.mask    = 0x0f,
	},
	.fan_mode = {
		.address = 0xd4,
		.modes = {
			{ FM_AUTO_NAME,     0x0d },
			{ FM_SILENT_NAME,   0x1d },
			{ FM_ADVANCED_NAME, 0x8d },
			MSI_EC_MODE_NULL
		},
	},
	.cpu = {
		.rt_temp_address       = MSI_EC_ADDR_UNKNOWN,
		.rt_fan_speed_address  = MSI_EC_ADDR_UNKNOWN,
		.rt_fan_speed_base_min = 0x00,
		.rt_fan_speed_base_max = 0x96,
		.bs_fan_speed_address  = MSI_EC_ADDR_UNKNOWN,
		.bs_fan_speed_base_min = 0x00,
		.bs_fan_speed_base_max = 0x0f,
	},
	.gpu = {
		.rt_temp_address      = MSI_EC_ADDR_UNKNOWN,
		.rt_fan_speed_address = MSI_EC_ADDR_UNKNOWN,
	},
	.leds = {
		.micmute_led_address = MSI_EC_ADDR_UNKNOWN,
		.mute_led_address    = MSI_EC_ADDR_UNKNOWN,
		.bit = 1,
	},
	.kbd_bl = {
		.bl_mode_address  = MSI_EC_ADDR_UNKNOWN,
		.bl_modes         = {},
		.max_mode         = 1,
		.bl_state_address = 0xd3,
		.state_base_value = 0x80,
		.max_state        = 3,
	},
};

static const char *ALLOWED_FW_31[] __initconst = {
	"16Q4EMS1.110", // GS65 Stealth
	NULL
};

static struct msi_ec_conf CONF31 __initdata = {
	.allowed_fw = ALLOWED_FW_31,
	.charge_control = {
		.address      = 0xef,
		.offset_start = 0x8a,
		.offset_end   = 0x80,
		.range_min    = 0x8a,
		.range_max    = 0xe4,
	},
	.webcam = {
		.address       = 0x2e,
		.block_address = MSI_EC_ADDR_UNSUPP,
		.bit           = 1,
	},
	.fn_win_swap = {
		.address = 0xbf,
		.bit     = 4, // 0x00-0x10
		.invert  = false,
	},
	.cooler_boost = {
		.address = 0x98,
		.bit     = 7,
	},
	.shift_mode = {
		.address = 0xf2,
		.modes = {
			{ SM_ECO_NAME,     0xc2 }, // super battery
			{ SM_COMFORT_NAME, 0xc1 }, // balanced
			{ SM_TURBO_NAME,   0xc4 }, // extreme
			{ SM_SPORT_NAME,   0xc0 }, // sport
			MSI_EC_MODE_NULL
		},
	},
	.super_battery = {
		.address = MSI_EC_ADDR_UNSUPP, // Function not shown in dragon center
	},
	.fan_mode = {
		.address = 0xf4,
		.modes = {
			{ FM_BASIC_NAME,    0x4c },
			{ FM_AUTO_NAME,     0x0c },
			{ FM_ADVANCED_NAME, 0x8c },
			MSI_EC_MODE_NULL
		},
	},
	.cpu = {
		.rt_temp_address       = 0x68,
		.rt_fan_speed_address  = 0x71,
		.rt_fan_speed_base_min = 0x00,
		.rt_fan_speed_base_max = 0x96,
		.bs_fan_speed_address  = MSI_EC_ADDR_UNSUPP,
		.bs_fan_speed_base_min = 0x00,
		.bs_fan_speed_base_max = 0x0f,
		// n/rpm register is C9
	},
	.gpu = {
		.rt_temp_address      = 0x80,
		.rt_fan_speed_address = MSI_EC_ADDR_UNKNOWN,
	},
	.leds = {
		.micmute_led_address = MSI_EC_ADDR_UNSUPP,
		.mute_led_address    = MSI_EC_ADDR_UNSUPP,
		.bit                 = 1,
	},
	.kbd_bl = {
		.bl_mode_address  = MSI_EC_ADDR_UNSUPP, // KB auto turn off
		.bl_modes         = { 0x00, 0x08 }, // always on; off after 10 sec
		.max_mode         = 1,
		.bl_state_address = MSI_EC_ADDR_UNSUPP,
		.state_base_value = 0x81,
		.max_state        = 3,
	},
};

static const char *ALLOWED_FW_32[] __initconst = {
	"158PIMS1.207", // Bravo 15 B7E
	NULL
};

static struct msi_ec_conf CONF32 __initdata = {
	.allowed_fw = ALLOWED_FW_32,
	.charge_control = {
		.address      = 0xd7,
		.offset_start = 0x8a,
		.offset_end   = 0x80,
		.range_min    = 0x8a,
		.range_max    = 0xe4,
	},
	.webcam = {
		.address       = MSI_EC_ADDR_UNSUPP,
		.block_address = MSI_EC_ADDR_UNSUPP,
		.bit           = 1,
	},
	.fn_win_swap = {
		.address = 0xe8,
		.bit     = 4,
		.invert  = false,
	},
	.cooler_boost = {
		.address = 0x98,
		.bit     = 7,
	},
	.shift_mode = {
		.address = 0xd2,
		.modes = {
			{ SM_ECO_NAME,     0xc2 },
			{ SM_COMFORT_NAME, 0xc1 },
			{ SM_TURBO_NAME,   0xc4 },
			MSI_EC_MODE_NULL
		},
	},
	.super_battery = {
		.address = MSI_EC_ADDR_UNKNOWN,
		.mask    = 0x0f,
	},
	.fan_mode = {
		.address = 0xd4,
		.modes = {
			{ FM_AUTO_NAME,     0x0d },
			{ FM_SILENT_NAME,   0x1d },
			{ FM_ADVANCED_NAME, 0x8d },
			MSI_EC_MODE_NULL
		},
	},
	.cpu = {
		.rt_temp_address       = 0x68,
		.rt_fan_speed_address  = MSI_EC_ADDR_UNKNOWN,
		.rt_fan_speed_base_min = 0x00,
		.rt_fan_speed_base_max = 0x96,
		.bs_fan_speed_address  = MSI_EC_ADDR_UNSUPP,
		.bs_fan_speed_base_min = 0x00,
		.bs_fan_speed_base_max = 0x0f,
	},
	.gpu = {
		.rt_temp_address      = MSI_EC_ADDR_UNSUPP,
		.rt_fan_speed_address = MSI_EC_ADDR_UNKNOWN,
	},
	.leds = {
		.micmute_led_address = 0x2c,
		.mute_led_address    = 0x2d,
		.bit                 = 1,
	},
	.kbd_bl = {
		.bl_mode_address  = MSI_EC_ADDR_UNSUPP,
		.bl_modes         = { },
		.max_mode         = 1,
		.bl_state_address = 0xd3,
		.state_base_value = 0x80,
		.max_state        = 3,
	},
};

static const char *ALLOWED_FW_33[] __initconst = {
	"17N1EMS1.109", // MSI Creator Z17 A12UGST
	NULL
};

static struct msi_ec_conf CONF33 __initdata = {
	.allowed_fw = ALLOWED_FW_33,
	.charge_control = {
		.address      = 0xd7,
		.offset_start = 0x8a,
		.offset_end   = 0x80,
		.range_min    = 0x8a,
		.range_max    = 0xe4,
	},
	.webcam = {
		.address       = 0x2e,
		.block_address = MSI_EC_ADDR_UNSUPP,
		.bit           = 1,
	},
	.fn_win_swap = {
		.address = 0xe8,
		.bit     = 4,
		.invert  = true,
	},
	.cooler_boost = {
		.address = 0x98,
		.bit     = 7,
	},
	.shift_mode = {
		.address = 0xD2,
		.modes = {
			{ SM_ECO_NAME,     0xc2 },
			{ SM_COMFORT_NAME, 0xc1 },
			{ SM_SPORT_NAME,   0xc0 },
			MSI_EC_MODE_NULL
		},
	},
	.super_battery = {
		.address = 0xeb,
		.mask    = 0x0f,
	},
	.fan_mode = {
		.address = 0xd4,
		.modes = {
			{ FM_AUTO_NAME,     0x0d },
			{ FM_SILENT_NAME,   0x1d },
			{ FM_ADVANCED_NAME, 0x4d },
			MSI_EC_MODE_NULL
		},
	},
	.cpu = {
		.rt_temp_address       = 0x68,
		.rt_fan_speed_address  = 0x71,
		.rt_fan_speed_base_min = 0x00,
		.rt_fan_speed_base_max = 0x96,
		.bs_fan_speed_address  = MSI_EC_ADDR_UNSUPP,
		.bs_fan_speed_base_min = 0x00,
		.bs_fan_speed_base_max = 0x96,
	},
	.gpu = {
		.rt_temp_address      = 0x80,
		.rt_fan_speed_address = 0x89,
	},
	.leds = {
		.micmute_led_address = 0x2c,
		.mute_led_address    = 0x2d,
		.bit                 = 1,
	},
	.kbd_bl = {
		.bl_mode_address  = MSI_EC_ADDR_UNSUPP,
		.bl_modes         = { 0x00, 0x08 },
		.max_mode         = 1,
		.bl_state_address = MSI_EC_ADDR_UNSUPP,
		.state_base_value = 0x80,
		.max_state        = 3,
	},
};

static const char *ALLOWED_FW_34[] __initconst = {
<<<<<<< HEAD
	"14C6EMS1.109", // Prestige 14 Evo A12M
=======
	"17E8IMS1.106", // GL75 Leopard 10SCXR/MS-17E8
	"17E8EMS1.101",
>>>>>>> daf307dd
	NULL
};

static struct msi_ec_conf CONF34 __initdata = {
<<<<<<< HEAD
	.allowed_fw = ALLOWED_FW_34,
	.charge_control = {
		.address      = 0xd7,
=======
	.allowed_fw = ALLOWED_FW_34, // WMI1 based
	.charge_control = {
		.address      = 0xef,
>>>>>>> daf307dd
		.offset_start = 0x8a,
		.offset_end   = 0x80,
		.range_min    = 0x8a,
		.range_max    = 0xe4,
	},
	.webcam = {
		.address       = 0x2e,
		.block_address = 0x2f,
		.bit           = 1,
	},
	.fn_win_swap = {
<<<<<<< HEAD
		.address = 0xe8,
=======
		.address = 0xbf,
>>>>>>> daf307dd
		.bit     = 4,
		.invert  = false,
	},
	.cooler_boost = {
		.address = 0x98,
		.bit     = 7,
	},
	.shift_mode = {
<<<<<<< HEAD
		.address = 0xd2,
		.modes = {
			{ SM_ECO_NAME,     0xc2 }, // super battery
			{ SM_COMFORT_NAME, 0xc1 }, // silent / balanced
			{ SM_SPORT_NAME,   0xc0 }, // high performance
			MSI_EC_MODE_NULL
		},
	},
	.super_battery = {
		.address = 0xeb,
		.mask    = 0x0f,
	},
	.fan_mode = {
		.address = 0xd4,
		.modes = {
			{ FM_AUTO_NAME,     0x0d }, // super battery, balanced and auto high performance modes
			{ FM_SILENT_NAME,   0x1d }, // silent mode
			{ FM_ADVANCED_NAME, 0x4d }, // advanced high performance mode
			MSI_EC_MODE_NULL
		},
	},
	.cpu = {
		.rt_temp_address       = 0x68,
		.rt_fan_speed_address  = MSI_EC_ADDR_UNKNOWN,
		.bs_fan_speed_address  = MSI_EC_ADDR_UNKNOWN,
	},
	.gpu = {
		.rt_temp_address      = MSI_EC_ADDR_UNKNOWN,
		.rt_fan_speed_address = MSI_EC_ADDR_UNKNOWN,
	},
	.leds = {
		.micmute_led_address = 0x2c,
		.mute_led_address    = 0x2d,
		.bit                 = 1,
	},
	.kbd_bl = {
		.bl_mode_address  = 0x2c,
		.bl_modes         = { 0x00, 0x08 }, // always on / off after 10 sec
		.max_mode         = 1,
		.bl_state_address = 0xd3,
		.state_base_value = 0x80,
		.max_state        = 3,
	},
};

static const char *ALLOWED_FW_35[] __initconst = {
	"15M2IMS1.113", // Raider GE68HX 13VG
	NULL
};

static struct msi_ec_conf CONF35 __initdata = {
	.allowed_fw = ALLOWED_FW_35, // WMI2 based
	.charge_control = {
		.address      = 0xd7,
		.offset_start = 0x8a,
		.offset_end   = 0x80,
		.range_min    = 0x8a,
		.range_max    = 0xe4,
	},
	// .usb_share = {
	//  	.address      = 0xbf, // states: 0x08 || 0x28
	//  	.bit          = 5,
	// },
	.webcam = {
		.address       = 0x2e,
		.block_address = MSI_EC_ADDR_UNSUPP, // not in MSI app
		.bit           = 1,
	},
	.fn_win_swap = {
		.address = 0xe8,
		.bit     = 4,
		.invert  = true,
	},
	.cooler_boost = {
		.address = 0x98,
		.bit     = 7,
	},
	.shift_mode = {
		.address = 0xd2,
		.modes = {
			{ SM_COMFORT_NAME, 0xc1 }, // Silent / Balanced / AI
			{ SM_ECO_NAME,     0xc2 }, // Super Battery
			{ SM_TURBO_NAME,   0xc4 }, // Performance
			MSI_EC_MODE_NULL
		},
	},
	.super_battery = {
		.address = 0xeb,
		.mask    = 0x0f,
	},
	.fan_mode = {
		.address = 0xd4,
		.modes = {
			{ FM_AUTO_NAME,     0x0d },
			{ FM_SILENT_NAME,   0x1d },
			{ FM_ADVANCED_NAME, 0x8d },
			MSI_EC_MODE_NULL
		},
	},
	.cpu = {
		.rt_temp_address       = 0x68,
		.rt_fan_speed_address  = 0x71,
		.rt_fan_speed_base_min = 0x00,
		.rt_fan_speed_base_max = 0x96,
		.bs_fan_speed_address  = MSI_EC_ADDR_UNSUPP,
		.bs_fan_speed_base_min = 0x00,
		.bs_fan_speed_base_max = 0x0f,
		// Fan rpm is 480000 / value at combined: c8..c9
	},
	.gpu = {
		.rt_temp_address      = 0x80,
		.rt_fan_speed_address = 0x89,
		// Fan rpm is 480000 / value at combined: ca..cb
	},
	.leds = {
		.micmute_led_address = 0x2c,
		.mute_led_address    = 0x2d,
		.bit                 = 1,
	},
	.kbd_bl = {
		.bl_mode_address  = MSI_EC_ADDR_UNSUPP,
		.bl_modes         = { 0x00, 0x08 },
		.max_mode         = 1,
		.bl_state_address = MSI_EC_ADDR_UNSUPP,
		.state_base_value = 0x80,
		.max_state        = 3,
	},
};

static const char *ALLOWED_FW_36[] __initconst = {
	"1585EMS1.115", // MSI Katana 15 B13VFK
	NULL
};

static struct msi_ec_conf CONF36 __initdata = {
	.allowed_fw = ALLOWED_FW_36, // WMI2 based
	.charge_control = {
		.address      = 0xd7,
		.offset_start = 0x8a, // offset 10%
		.offset_end   = 0x80, // offset 0%
		.range_min    = 0x8a, // 10%
		.range_max    = 0xe4, // 100%
	},
	.webcam = {
		.address       = 0x2e,
		.block_address = MSI_EC_ADDR_UNSUPP, // not supported but it is already controlled by hardware
		.bit           = 1,
	},
	.fn_win_swap = {
		.address = 0xe8,
		.bit     = 4,
		.invert  = true, // true because FN key is on right side
	},
	.cooler_boost = {
		.address = 0x98,
		.bit     = 7,
	},
	.shift_mode = {
		.address = 0xD2,
		.modes = {
			{ SM_ECO_NAME,     0xc2 },
			{ SM_COMFORT_NAME, 0xc1 },
			{ SM_SPORT_NAME,   0xc4 },
			MSI_EC_MODE_NULL
		},
	},
	.super_battery = {
		.address = 0xeb,
		.mask    = 0x0f,
	},
	.fan_mode = {
		.address = 0xd4,
		.modes = {
			{ FM_AUTO_NAME,     0x0d },
			{ FM_SILENT_NAME,   0x1d },
			{ FM_ADVANCED_NAME, 0x8d },
			MSI_EC_MODE_NULL
		},
	},
	.cpu = {
		.rt_temp_address       = 0x68, // CPU temperature
		.rt_fan_speed_address  = 0xc9,
		.rt_fan_speed_base_min = 0x00,
		.rt_fan_speed_base_max = 0x96,
		.bs_fan_speed_address  = MSI_EC_ADDR_UNSUPP,
		.bs_fan_speed_base_min = 0x00,
		.bs_fan_speed_base_max = 0x96,
	},
	.gpu = {
		.rt_temp_address      = 0x80, // GPU temperature
		.rt_fan_speed_address = 0xcb,
	},
	.leds = {
		.micmute_led_address = 0x2c,
		.mute_led_address    = 0x2d,
		.bit                 = 1,
	},
	.kbd_bl = {
		.bl_mode_address  = MSI_EC_ADDR_UNSUPP,
		.bl_modes         = { 0x00, 0x08 },
		.max_mode         = 1,
		.bl_state_address = MSI_EC_ADDR_UNSUPP,
		.state_base_value = 0x80,
		.max_state        = 3,
	},
};

static const char *ALLOWED_FW_37[] __initconst = {
	"15M1IMS1.113", // Vector GP68 HX 12V
	NULL
};

static struct msi_ec_conf CONF37 __initdata = {
	.allowed_fw = ALLOWED_FW_37, // WMI2 based
	.charge_control = {
		.address      = 0xd7,
		.offset_start = 0x8a,
		.offset_end   = 0x80,
		.range_min    = 0x8a,
		.range_max    = 0xe4,
	},
	// .usb_share  {
	// 	.address      = 0xbf, // states: 0x08 || 0x28
	// 	.bit          = 5,
	// }
	.webcam = {
		.address       = 0x2e,
		.block_address = 0x2f,
		.bit           = 1,
	},
	.fn_win_swap = {
		.address = 0xe8,
		.bit     = 4,
		.invert  = true,
	},
	.cooler_boost = {
		.address = 0x98,
		.bit     = 7,
	},
	.shift_mode = {
		.address = 0xd2,
		.modes = {
			{ SM_ECO_NAME,     0xc2 },
			{ SM_COMFORT_NAME, 0xc1 },
=======
		.address = 0xf2,
		.modes = {
			{ SM_ECO_NAME,     0xc2 },
			{ SM_COMFORT_NAME, 0xc1 },
			{ SM_SPORT_NAME,   0xc0 },
>>>>>>> daf307dd
			{ SM_TURBO_NAME,   0xc4 },
			MSI_EC_MODE_NULL
		},
	},
<<<<<<< HEAD
	.super_battery = { // also on address 0x91 (?) = 0x5f - normal, 0x50 - silent
		.address = 0xeb,
		.mask    = 0x0f,
	},
	.fan_mode = {
		.address = 0xd4,
		.modes = {
			{ FM_AUTO_NAME,     0x0d },
			{ FM_SILENT_NAME,   0x1d },
			{ FM_ADVANCED_NAME, 0x8d },
=======
	.super_battery = {
		.address = MSI_EC_ADDR_UNKNOWN,
	},
	.fan_mode = {
		.address = 0xf4,
		.modes = {
			{ FM_AUTO_NAME,     0x00 },
			{ FM_ADVANCED_NAME, 0x80 },
>>>>>>> daf307dd
			MSI_EC_MODE_NULL
		},
	},
	.cpu = {
		.rt_temp_address       = 0x68,
		.rt_fan_speed_address  = 0x71,
		.rt_fan_speed_base_min = 0x19,
		.rt_fan_speed_base_max = 0x37,
<<<<<<< HEAD
		.bs_fan_speed_address  = MSI_EC_ADDR_UNSUPP,
=======
		.bs_fan_speed_address  = 0x89,
>>>>>>> daf307dd
		.bs_fan_speed_base_min = 0x00,
		.bs_fan_speed_base_max = 0x0f,
	},
	.gpu = {
		.rt_temp_address      = 0x80,
		.rt_fan_speed_address = 0x89,
	},
	.leds = {
<<<<<<< HEAD
		.micmute_led_address = 0x2c,
		.mute_led_address    = 0x2d,
		.bit                 = 1,
	},
	.kbd_bl = {
		.bl_mode_address  = MSI_EC_ADDR_UNSUPP,
		.bl_modes         = { 0x00, 0x08 },
		.max_mode         = 1,
		.bl_state_address = MSI_EC_ADDR_UNSUPP,
=======
		.micmute_led_address = MSI_EC_ADDR_UNKNOWN,
		.mute_led_address    = MSI_EC_ADDR_UNKNOWN,
		.bit                 = 1,
	},
	.kbd_bl = {
		.bl_mode_address  = 0x2c,
		.bl_modes         = { 0x00, 0x08 },
		.max_mode         = 1,
		.bl_state_address = 0xf3,
>>>>>>> daf307dd
		.state_base_value = 0x80,
		.max_state        = 3,
	},
};

static struct msi_ec_conf *CONFIGURATIONS[] __initdata = {
	&CONF0,
	&CONF1,
	&CONF2,
	&CONF3,
	&CONF4,
	&CONF5,
	&CONF6,
	&CONF7,
	&CONF8,
	&CONF9,
	&CONF10,
	&CONF11,
	&CONF12,
	&CONF13,
	&CONF14,
	&CONF15,
	&CONF16,
	&CONF17,
	&CONF18,
	&CONF19,
	&CONF20,
	&CONF21,
	&CONF22,
	&CONF23,
	&CONF24,
	&CONF25,
	&CONF26,
	&CONF27,
	&CONF28,
	&CONF29,
	&CONF30,
	&CONF31,
	&CONF32,
	&CONF33,
	&CONF34,
<<<<<<< HEAD
	&CONF35,
	&CONF36,
	&CONF37,
=======
>>>>>>> daf307dd
	NULL
};

static bool conf_loaded = false;
static struct msi_ec_conf conf; // current configuration

struct attribute_support {
	struct attribute *attribute;
	bool supported;
};

static char *firmware = NULL;
module_param(firmware, charp, 0);
MODULE_PARM_DESC(firmware, "Load a configuration for a specified firmware version");

static bool debug = false;
module_param(debug, bool, 0);
MODULE_PARM_DESC(debug, "Load the driver in the debug mode, exporting the debug attributes");

// ============================================================ //
// Helper functions
// ============================================================ //

#define streq(x, y) (strcmp(x, y) == 0 || strcmp(x, y "\n") == 0)

#define set_bit(v, b)   (v |= (1 << b))
#define unset_bit(v, b) (v &= ~(1 << b))
#define check_bit(v, b) ((bool)((v >> b) & 1))

// compares two strings, trimming newline at the end the second
static int strcmp_trim_newline2(const char *s, const char *s_nl)
{
	size_t s_nl_length = strlen(s_nl);

	if (s_nl_length - 1 > MSI_EC_SHIFT_MODE_NAME_LIMIT)
		return -1;

	if (s_nl[s_nl_length - 1] == '\n') {
		char s2[MSI_EC_SHIFT_MODE_NAME_LIMIT + 1];
		memcpy(s2, s_nl, s_nl_length - 1);
		s2[s_nl_length - 1] = '\0';
		return strcmp(s, s2);
	}

	return strcmp(s, s_nl);
}

static int ec_read_seq(u8 addr, u8 *buf, u8 len)
{
	int result;
	for (u8 i = 0; i < len; i++) {
		result = ec_read(addr + i, buf + i);
		if (result < 0)
			return result;
	}
	return 0;
}

static int ec_set_by_mask(u8 addr, u8 mask)
{
	int result;
	u8 stored;

	result = ec_read(addr, &stored);
	if (result < 0)
		return result;

	stored |= mask;

	return ec_write(addr, stored);
}

static int ec_unset_by_mask(u8 addr, u8 mask)
{
	int result;
	u8 stored;

	result = ec_read(addr, &stored);
	if (result < 0)
		return result;

	stored &= ~mask;

	return ec_write(addr, stored);
}

static int ec_check_by_mask(u8 addr, u8 mask, bool *output)
{
	int result;
	u8 stored;

	result = ec_read(addr, &stored);
	if (result < 0)
		return result;

	*output = ((stored & mask) == mask);

	return 0;
}

static int ec_set_bit(u8 addr, u8 bit, bool value)
{
	int result;
	u8 stored;

	result = ec_read(addr, &stored);
	if (result < 0)
		return result;

	if (value)
		set_bit(stored, bit);
	else
		unset_bit(stored, bit);

	return ec_write(addr, stored);
}

static int ec_check_bit(u8 addr, u8 bit, bool *output)
{
	int result;
	u8 stored;

	result = ec_read(addr, &stored);
	if (result < 0)
		return result;

	*output = check_bit(stored, bit);

	return 0;
}

static int ec_get_firmware_version(u8 buf[MSI_EC_FW_VERSION_LENGTH + 1])
{
	int result;

	memset(buf, 0, MSI_EC_FW_VERSION_LENGTH + 1);
	result = ec_read_seq(MSI_EC_FW_VERSION_ADDRESS, buf,
			     MSI_EC_FW_VERSION_LENGTH);
	if (result < 0)
		return result;

	return MSI_EC_FW_VERSION_LENGTH + 1;
}

// ============================================================ //
// Sysfs power_supply subsystem
// ============================================================ //

static ssize_t charge_control_threshold_show(u8 offset, struct device *device,
					     struct device_attribute *attr,
					     char *buf)
{
	u8 rdata;
	int result;

	result = ec_read(conf.charge_control.address, &rdata);
	if (result < 0)
		return result;

	// thresholds are unknown
	if (rdata == 0x80) {
		return sysfs_emit(buf, "0\n");
	}

	return sysfs_emit(buf, "%i\n", rdata - offset);
}

static ssize_t charge_control_threshold_store(u8 offset, struct device *dev,
					      struct device_attribute *attr,
					      const char *buf, size_t count)
{
	u8 wdata;
	int result;

	result = kstrtou8(buf, 10, &wdata);
	if (result < 0)
		return result;

	wdata += offset;
	if (wdata < conf.charge_control.range_min ||
	    wdata > conf.charge_control.range_max)
		return -EINVAL;

	result = ec_write(conf.charge_control.address, wdata);
	if (result < 0)
		return result;

	return count;
}

static ssize_t
charge_control_start_threshold_show(struct device *device,
				    struct device_attribute *attr, char *buf)
{
	return charge_control_threshold_show(conf.charge_control.offset_start,
					     device, attr, buf);
}

static ssize_t
charge_control_start_threshold_store(struct device *dev,
				     struct device_attribute *attr,
				     const char *buf, size_t count)
{
	return charge_control_threshold_store(
		conf.charge_control.offset_start, dev, attr, buf, count);
}

static ssize_t charge_control_end_threshold_show(struct device *device,
						 struct device_attribute *attr,
						 char *buf)
{
	return charge_control_threshold_show(conf.charge_control.offset_end,
					     device, attr, buf);
}

static ssize_t charge_control_end_threshold_store(struct device *dev,
						  struct device_attribute *attr,
						  const char *buf, size_t count)
{
	return charge_control_threshold_store(conf.charge_control.offset_end,
					      dev, attr, buf, count);
}

static DEVICE_ATTR_RW(charge_control_start_threshold);
static DEVICE_ATTR_RW(charge_control_end_threshold);

static struct attribute *msi_battery_attrs[] = {
	&dev_attr_charge_control_start_threshold.attr,
	&dev_attr_charge_control_end_threshold.attr,
	NULL
};

ATTRIBUTE_GROUPS(msi_battery);

#if (LINUX_VERSION_CODE >= KERNEL_VERSION(6,2,0))
static int msi_battery_add(struct power_supply *battery,
			   struct acpi_battery_hook *hook)
#else
static int msi_battery_add(struct power_supply *battery)
#endif
{
	return device_add_groups(&battery->dev, msi_battery_groups);
}

#if (LINUX_VERSION_CODE >= KERNEL_VERSION(6,2,0))
static int msi_battery_remove(struct power_supply *battery,
			      struct acpi_battery_hook *hook)
#else
static int msi_battery_remove(struct power_supply *battery)
#endif
{
	device_remove_groups(&battery->dev, msi_battery_groups);
	return 0;
}

static struct acpi_battery_hook battery_hook = {
	.add_battery = msi_battery_add,
	.remove_battery = msi_battery_remove,
	.name = MSI_EC_DRIVER_NAME,
};

// ============================================================ //
// Sysfs platform device attributes (root)
// ============================================================ //

static ssize_t webcam_common_show(u8 address,
			          char *buf,
				  const char *str_on_0,
				  const char *str_on_1)
{
	int result;
	bool bit_value;

	result = ec_check_bit(address, conf.webcam.bit, &bit_value);
	if (result < 0)
		return result;

	if (bit_value) {
		return sysfs_emit(buf, "%s\n", str_on_1);
	} else {
		return sysfs_emit(buf, "%s\n", str_on_0);
	}
}

static ssize_t webcam_common_store(u8 address,
				   const char *buf,
				   size_t count,
				   const char *str_for_0,
				   const char *str_for_1)
{
	int result = -EINVAL;

	if (strcmp_trim_newline2(str_for_1, buf) == 0)
		result = ec_set_bit(address, conf.webcam.bit, true);

	if (strcmp_trim_newline2(str_for_0, buf) == 0)
		result = ec_set_bit(address, conf.webcam.bit, false);

	if (result < 0)
		return result;

	return count;
}

static ssize_t webcam_show(struct device *device,
			   struct device_attribute *attr,
			   char *buf)
{
	return webcam_common_show(conf.webcam.address,
				  buf,
				  "off", "on");
}

static ssize_t webcam_store(struct device *dev,
			    struct device_attribute *attr,
			    const char *buf, size_t count)
{
	return webcam_common_store(conf.webcam.address,
				   buf, count,
				   "off", "on");
}

static ssize_t webcam_block_show(struct device *device,
				 struct device_attribute *attr,
				 char *buf)
{
	return webcam_common_show(conf.webcam.block_address,
				  buf,
				  "on", "off");
}

static ssize_t webcam_block_store(struct device *dev,
				  struct device_attribute *attr,
			          const char *buf, size_t count)
{
	return webcam_common_store(conf.webcam.block_address,
				   buf, count,
				   "on", "off");
}

static ssize_t fn_key_show(struct device *device, struct device_attribute *attr,
			   char *buf)
{
	int result;
	bool bit_value;

	result = ec_check_bit(conf.fn_win_swap.address, conf.fn_win_swap.bit, &bit_value);

	if (bit_value ^ conf.fn_win_swap.invert) {
		return sysfs_emit(buf, "%s\n", "right");
	} else {
		return sysfs_emit(buf, "%s\n", "left");
	}
}

static ssize_t fn_key_store(struct device *dev, struct device_attribute *attr,
			    const char *buf, size_t count)
{
	int result;

	if (streq(buf, "right")) {
		result = ec_set_bit(conf.fn_win_swap.address,
				    conf.fn_win_swap.bit,
				    true ^ conf.fn_win_swap.invert);
	} else if (streq(buf, "left")) {
		result = ec_set_bit(conf.fn_win_swap.address,
				    conf.fn_win_swap.bit,
				    false ^ conf.fn_win_swap.invert);
	}

	if (result < 0)
		return result;

	return count;
}

static ssize_t win_key_show(struct device *device,
			    struct device_attribute *attr, char *buf)
{
	int result;
	bool bit_value;

	result = ec_check_bit(conf.fn_win_swap.address, conf.fn_win_swap.bit, &bit_value);

	if (bit_value ^ conf.fn_win_swap.invert) {
		return sysfs_emit(buf, "%s\n", "left");
	} else {
		return sysfs_emit(buf, "%s\n", "right");
	}
}

static ssize_t win_key_store(struct device *dev, struct device_attribute *attr,
			     const char *buf, size_t count)
{
	int result;

	if (streq(buf, "right")) {
		result = ec_set_bit(conf.fn_win_swap.address,
				    conf.fn_win_swap.bit,
				    false ^ conf.fn_win_swap.invert);
	} else if (streq(buf, "left")) {
		result = ec_set_bit(conf.fn_win_swap.address,
				    conf.fn_win_swap.bit,
				    true ^ conf.fn_win_swap.invert);
	}

	if (result < 0)
		return result;

	return count;
}

static ssize_t battery_mode_show(struct device *device,
				 struct device_attribute *attr, char *buf)
{
	u8 rdata;
	int result;

	result = ec_read(conf.charge_control.address, &rdata);
	if (result < 0)
		return result;

	if (rdata == conf.charge_control.range_max) {
		return sysfs_emit(buf, "%s\n", "max");
	} else if (rdata == conf.charge_control.offset_end + 80) { // up to 80%
		return sysfs_emit(buf, "%s\n", "medium");
	} else if (rdata == conf.charge_control.offset_end + 60) { // up to 60%
		return sysfs_emit(buf, "%s\n", "min");
	} else {
		return sysfs_emit(buf, "%s (%i)\n", "unknown", rdata);
	}
}

static ssize_t battery_mode_store(struct device *dev,
				  struct device_attribute *attr,
				  const char *buf, size_t count)
{
	int result = -EINVAL;

	if (streq(buf, "max"))
		result = ec_write(conf.charge_control.address,
				  conf.charge_control.range_max);

	else if (streq(buf, "medium")) // up to 80%
		result = ec_write(conf.charge_control.address,
				  conf.charge_control.offset_end + 80);

	else if (streq(buf, "min")) // up to 60%
		result = ec_write(conf.charge_control.address,
				  conf.charge_control.offset_end + 60);

	if (result < 0)
		return result;

	return count;
}

static ssize_t cooler_boost_show(struct device *device,
				 struct device_attribute *attr, char *buf)
{
	int result;
	bool bit_value;

	result = ec_check_bit(conf.cooler_boost.address, conf.cooler_boost.bit, &bit_value);

	if (bit_value) {
		return sysfs_emit(buf, "%s\n", "on");
	} else {
		return sysfs_emit(buf, "%s\n", "off");
	}
}

static ssize_t cooler_boost_store(struct device *dev,
				  struct device_attribute *attr,
				  const char *buf, size_t count)
{
	int result = -EINVAL;

	if (streq(buf, "on"))
		result = ec_set_bit(conf.cooler_boost.address,
				    conf.cooler_boost.bit,
				    true);

	else if (streq(buf, "off"))
		result = ec_set_bit(conf.cooler_boost.address,
				    conf.cooler_boost.bit,
				    false);

	if (result < 0)
		return result;

	return count;
}

static ssize_t available_shift_modes_show(struct device *device,
				          struct device_attribute *attr,
				          char *buf)
{
	int result = 0;
	int count = 0;

	for (int i = 0; conf.shift_mode.modes[i].name; i++) {
		// NULL entries have NULL name

		result = sysfs_emit_at(buf, count, "%s\n", conf.shift_mode.modes[i].name);
		if (result < 0)
			return result;
		count += result;
	}

	return count;
}

static ssize_t shift_mode_show(struct device *device,
			       struct device_attribute *attr,
			       char *buf)
{
	u8 rdata;
	int result;

	result = ec_read(conf.shift_mode.address, &rdata);
	if (result < 0)
		return result;

	if (rdata == 0x80)
		return sysfs_emit(buf, "%s\n", "unspecified");

	for (int i = 0; conf.shift_mode.modes[i].name; i++) {
		// NULL entries have NULL name

		if (rdata == conf.shift_mode.modes[i].value) {
			return sysfs_emit(buf, "%s\n", conf.shift_mode.modes[i].name);
		}
	}

	return sysfs_emit(buf, "%s (%i)\n", "unknown", rdata);
}

static ssize_t shift_mode_store(struct device *dev,
				struct device_attribute *attr, const char *buf,
				size_t count)
{
	int result;

	for (int i = 0; conf.shift_mode.modes[i].name; i++) {
		// NULL entries have NULL name

		if (strcmp_trim_newline2(conf.shift_mode.modes[i].name, buf) == 0) {
			result = ec_write(conf.shift_mode.address,
					  conf.shift_mode.modes[i].value);
			if (result < 0)
				return result;

			return count;
		}
	}

	return -EINVAL;
}

static ssize_t super_battery_show(struct device *device,
				  struct device_attribute *attr, char *buf)
{
	int result;
	bool enabled;

	result = ec_check_by_mask(conf.super_battery.address,
				  conf.super_battery.mask,
				  &enabled);

	if (enabled) {
		return sysfs_emit(buf, "%s\n", "on");
	} else {
		return sysfs_emit(buf, "%s\n", "off");
	}
}

static ssize_t super_battery_store(struct device *dev,
				   struct device_attribute *attr,
				   const char *buf, size_t count)
{
	int result = -EINVAL;

	if (streq(buf, "on"))
		result = ec_set_by_mask(conf.super_battery.address,
				        conf.super_battery.mask);

	else if (streq(buf, "off"))
		result = ec_unset_by_mask(conf.super_battery.address,
					  conf.super_battery.mask);

	if (result < 0)
		return result;

	return count;
}

static ssize_t available_fan_modes_show(struct device *device,
					struct device_attribute *attr,
					char *buf)
{
	int result = 0;
	int count = 0;

	for (int i = 0; conf.fan_mode.modes[i].name; i++) {
		// NULL entries have NULL name

		result = sysfs_emit_at(buf, count, "%s\n", conf.fan_mode.modes[i].name);
		if (result < 0)
			return result;
		count += result;
	}

	return count;
}

static ssize_t fan_mode_show(struct device *device,
			     struct device_attribute *attr, char *buf)
{
	u8 rdata;
	int result;

	result = ec_read(conf.fan_mode.address, &rdata);
	if (result < 0)
		return result;

	for (int i = 0; conf.fan_mode.modes[i].name; i++) {
		// NULL entries have NULL name

		if (rdata == conf.fan_mode.modes[i].value) {
			return sysfs_emit(buf, "%s\n", conf.fan_mode.modes[i].name);
		}
	}

	return sysfs_emit(buf, "%s (%i)\n", "unknown", rdata);
}

static ssize_t fan_mode_store(struct device *dev, struct device_attribute *attr,
			      const char *buf, size_t count)
{
	int result;

	for (int i = 0; conf.fan_mode.modes[i].name; i++) {
		// NULL entries have NULL name

		if (strcmp_trim_newline2(conf.fan_mode.modes[i].name, buf) == 0) {
			result = ec_write(conf.fan_mode.address,
					  conf.fan_mode.modes[i].value);
			if (result < 0)
				return result;

			return count;
		}
	}

	return -EINVAL;
}

static ssize_t fw_version_show(struct device *device,
			       struct device_attribute *attr, char *buf)
{
	u8 rdata[MSI_EC_FW_VERSION_LENGTH + 1];
	int result;

	result = ec_get_firmware_version(rdata);
	if (result < 0)
		return result;

	return sysfs_emit(buf, "%s\n", rdata);
}

static ssize_t fw_release_date_show(struct device *device,
				    struct device_attribute *attr, char *buf)
{
	u8 rdate[MSI_EC_FW_DATE_LENGTH + 1];
	u8 rtime[MSI_EC_FW_TIME_LENGTH + 1];
	int result;
	int year, month, day, hour, minute, second;

	memset(rdate, 0, MSI_EC_FW_DATE_LENGTH + 1);
	result = ec_read_seq(MSI_EC_FW_DATE_ADDRESS, rdate,
			     MSI_EC_FW_DATE_LENGTH);
	if (result < 0)
		return result;
	sscanf(rdate, "%02d%02d%04d", &month, &day, &year);

	memset(rtime, 0, MSI_EC_FW_TIME_LENGTH + 1);
	result = ec_read_seq(MSI_EC_FW_TIME_ADDRESS, rtime,
			     MSI_EC_FW_TIME_LENGTH);
	if (result < 0)
		return result;
	sscanf(rtime, "%02d:%02d:%02d", &hour, &minute, &second);

	return sysfs_emit(buf, "%04d/%02d/%02d %02d:%02d:%02d\n", year, month, day,
		          hour, minute, second);
}

static DEVICE_ATTR_RW(webcam);
static DEVICE_ATTR_RW(webcam_block);
static DEVICE_ATTR_RW(fn_key);
static DEVICE_ATTR_RW(win_key);
static DEVICE_ATTR_RW(battery_mode);
static DEVICE_ATTR_RW(cooler_boost);
static DEVICE_ATTR_RO(available_shift_modes);
static DEVICE_ATTR_RW(shift_mode);
static DEVICE_ATTR_RW(super_battery);
static DEVICE_ATTR_RO(available_fan_modes);
static DEVICE_ATTR_RW(fan_mode);
static DEVICE_ATTR_RO(fw_version);
static DEVICE_ATTR_RO(fw_release_date);

// ============================================================ //
// Sysfs platform device attributes (cpu)
// ============================================================ //

static ssize_t cpu_realtime_temperature_show(struct device *device,
					     struct device_attribute *attr,
					     char *buf)
{
	u8 rdata;
	int result;

	result = ec_read(conf.cpu.rt_temp_address, &rdata);
	if (result < 0)
		return result;

	return sysfs_emit(buf, "%i\n", rdata);
}

static ssize_t cpu_realtime_fan_speed_show(struct device *device,
					   struct device_attribute *attr,
					   char *buf)
{
	u8 rdata;
	int result;

	result = ec_read(conf.cpu.rt_fan_speed_address, &rdata);
	if (result < 0)
		return result;

	if ((rdata < conf.cpu.rt_fan_speed_base_min ||
	    rdata > conf.cpu.rt_fan_speed_base_max))
		return -EINVAL;

	return sysfs_emit(buf, "%i\n",
		          100 * (rdata - conf.cpu.rt_fan_speed_base_min) /
				  (conf.cpu.rt_fan_speed_base_max -
				   conf.cpu.rt_fan_speed_base_min));
}

static ssize_t cpu_basic_fan_speed_show(struct device *device,
					struct device_attribute *attr,
					char *buf)
{
	u8 rdata;
	int result;

	result = ec_read(conf.cpu.bs_fan_speed_address, &rdata);
	if (result < 0)
		return result;

	if (rdata < conf.cpu.bs_fan_speed_base_min ||
	    rdata > conf.cpu.bs_fan_speed_base_max)
		return -EINVAL;

	return sysfs_emit(buf, "%i\n",
		          100 * (rdata - conf.cpu.bs_fan_speed_base_min) /
				  (conf.cpu.bs_fan_speed_base_max -
				   conf.cpu.bs_fan_speed_base_min));
}

static ssize_t cpu_basic_fan_speed_store(struct device *dev,
					 struct device_attribute *attr,
					 const char *buf, size_t count)
{
	u8 wdata;
	int result;

	result = kstrtou8(buf, 10, &wdata);
	if (result < 0)
		return result;

	if (wdata > 100)
		return -EINVAL;

	result = ec_write(conf.cpu.bs_fan_speed_address,
			  (wdata * (conf.cpu.bs_fan_speed_base_max -
				    conf.cpu.bs_fan_speed_base_min) +
			   100 * conf.cpu.bs_fan_speed_base_min) /
				  100);
	if (result < 0)
		return result;

	return count;
}

static struct device_attribute dev_attr_cpu_realtime_temperature = {
	.attr = {
		.name = "realtime_temperature",
		.mode = 0444,
	},
	.show = cpu_realtime_temperature_show,
};

static struct device_attribute dev_attr_cpu_realtime_fan_speed = {
	.attr = {
		.name = "realtime_fan_speed",
		.mode = 0444,
	},
	.show = cpu_realtime_fan_speed_show,
};

static struct device_attribute dev_attr_cpu_basic_fan_speed = {
	.attr = {
		.name = "basic_fan_speed",
		.mode = 0644,
	},
	.show = cpu_basic_fan_speed_show,
	.store = cpu_basic_fan_speed_store,
};

// ============================================================ //
// Sysfs platform device attributes (gpu)
// ============================================================ //

static ssize_t gpu_realtime_temperature_show(struct device *device,
					     struct device_attribute *attr,
					     char *buf)
{
	u8 rdata;
	int result;

	result = ec_read(conf.gpu.rt_temp_address, &rdata);
	if (result < 0)
		return result;

	return sysfs_emit(buf, "%i\n", rdata);
}

static ssize_t gpu_realtime_fan_speed_show(struct device *device,
					   struct device_attribute *attr,
					   char *buf)
{
	u8 rdata;
	int result;

	result = ec_read(conf.gpu.rt_fan_speed_address, &rdata);
	if (result < 0)
		return result;

	return sysfs_emit(buf, "%i\n", rdata);
}

static struct device_attribute dev_attr_gpu_realtime_temperature = {
	.attr = {
		.name = "realtime_temperature",
		.mode = 0444,
	},
	.show = gpu_realtime_temperature_show,
};

static struct device_attribute dev_attr_gpu_realtime_fan_speed = {
	.attr = {
		.name = "realtime_fan_speed",
		.mode = 0444,
	},
	.show = gpu_realtime_fan_speed_show,
};

// ============================================================ //
// Sysfs platform device attributes (debug)
// ============================================================ //

// Prints an EC memory dump in form of a table
static ssize_t ec_dump_show(struct device *device,
			    struct device_attribute *attr,
			    char *buf)
{
	int count = 0;

	// print header
	count += sysfs_emit(
		buf,
		"     | _0 _1 _2 _3 _4 _5 _6 _7 _8 _9 _a _b _c _d _e _f\n"
		"-----+------------------------------------------------\n");

	// print dump
	for (u8 i = 0x0; i <= 0xf; i++) {
		u8 addr_base = i * 16;

		count += sysfs_emit_at(buf, count, "%#x_ |", i);
		for (u8 j = 0x0; j <= 0xf; j++) {
			u8 rdata;
			int result = ec_read(addr_base + j, &rdata);
			if (result < 0)
				return result;

			count += sysfs_emit_at(buf, count, " %02x", rdata);
		}

		count += sysfs_emit_at(buf, count, "\n");
	}

	return count;
}

// stores a value in the specified EC memory address. Format: "xx=xx", xx - hex u8
static ssize_t ec_set_store(struct device *dev, struct device_attribute *attr,
			    const char *buf, size_t count)
{
	if (count > 6) // "xx=xx\n" - 6 chars
		return -EINVAL;

	int result;

	char addr_s[3], val_s[3];
	result = sscanf(buf, "%2s=%2s", addr_s, val_s);
	if (result != 2)
		return -EINVAL;

	u8 addr, val;

	// convert addr
	result = kstrtou8(addr_s, 16, &addr);
	if (result < 0)
		return result;

	// convert val
	result = kstrtou8(val_s, 16, &val);
	if (result < 0)
		return result;

	// write val to EC[addr]
	result = ec_write(addr, val);
	if (result < 0)
		return result;

	return count;
}

// ec_get. stores the specified EC memory address. MAY BE UNSAFE!!!
static u8 ec_get_addr;

// ec_get. reads and stores the specified EC memory address. Format: "xx", xx - hex u8
static ssize_t ec_get_store(struct device *dev, struct device_attribute *attr,
			    const char *buf, size_t count)
{
	if (count > 3) // "xx\n" - 3 chars
		return -EINVAL;

	int result;
	char addr_s[3];

	result = sscanf(buf, "%2s", addr_s);
	if (result != 1)
		return -EINVAL;

	// convert addr
	result = kstrtou8(addr_s, 16, &ec_get_addr);
	if (result < 0)
		return result;

	return count;
};

// ec_get. prints value of previously stored EC memory address
static ssize_t ec_get_show(struct device *device,
			   struct device_attribute *attr,
			   char *buf)
{
	u8 rdata;
	int result;
	
	result = ec_read(ec_get_addr, &rdata);
	if (result < 0)
		return result;

	//	return sysfs_emit(buf, "%02x=%02x\n", ec_get_addr, rdata);
	return sysfs_emit(buf, "%02x\n", rdata);
};

static DEVICE_ATTR_RO(ec_dump);
static DEVICE_ATTR_WO(ec_set);
static DEVICE_ATTR_RW(ec_get);

static struct attribute *msi_debug_attrs[] = {
	&dev_attr_fw_version.attr,
	&dev_attr_ec_dump.attr,
	&dev_attr_ec_set.attr,
	&dev_attr_ec_get.attr,
	NULL
};

static const struct attribute_group msi_debug_group = {
	.name = "debug",
	.attrs = msi_debug_attrs,
};

// ============================================================ //
// Sysfs platform driver
// ============================================================ //

static struct attribute_group msi_root_group;
static struct attribute_group msi_cpu_group = {
	.name = "cpu",
};
static struct attribute_group msi_gpu_group = {
	.name = "gpu",
};

static const struct attribute_group *msi_platform_groups[] = {
	&msi_root_group,
	&msi_cpu_group,
	&msi_gpu_group,
	NULL
};

/*
 * Creates an array of supported attributes
 * Return value has to be freed manually
*/
static struct attribute **filter_attributes(struct attribute_support *attributes,
					    size_t size)
{
	struct attribute **filtered =
		kcalloc(size + 1, sizeof(struct attribute *), GFP_KERNEL);
	if (!filtered)
		return NULL;

	// copy supported attributes only
	for (int i = 0, j = 0; i < size; i++) {
		if (attributes[i].supported)
			filtered[j++] = attributes[i].attribute;
	}

	return filtered;
}

static int msi_platform_probe(struct platform_device *pdev)
{
	if (debug) {
		int result = sysfs_create_group(&pdev->dev.kobj,
						&msi_debug_group);
		if (result < 0)
			return result;

		if (!conf_loaded) // debug mode on an unsupported device
			return 0;
	}

	/* root group */

	// ALL root attributes and their support info
	struct attribute_support root_attrs_support[] = {
		{
			&dev_attr_webcam.attr,
			conf.webcam.address != MSI_EC_ADDR_UNSUPP,
		},
		{
			&dev_attr_webcam_block.attr,
			conf.webcam.block_address != MSI_EC_ADDR_UNSUPP,
		},
		{
			&dev_attr_fn_key.attr,
			conf.fn_win_swap.address != MSI_EC_ADDR_UNSUPP,
		},
		{
			&dev_attr_win_key.attr,
			conf.fn_win_swap.address != MSI_EC_ADDR_UNSUPP,
		},
		{
			&dev_attr_battery_mode.attr,
			conf.charge_control.address != MSI_EC_ADDR_UNSUPP,
		},
		{
			&dev_attr_cooler_boost.attr,
			conf.cooler_boost.address != MSI_EC_ADDR_UNSUPP,
		},
		{
			&dev_attr_available_shift_modes.attr,
			conf.shift_mode.address != MSI_EC_ADDR_UNSUPP,
		},
		{
			&dev_attr_shift_mode.attr,
			conf.shift_mode.address != MSI_EC_ADDR_UNSUPP,
		},
		{
			&dev_attr_super_battery.attr,
			conf.super_battery.address != MSI_EC_ADDR_UNSUPP,
		},
		{
			&dev_attr_available_fan_modes.attr,
			conf.fan_mode.address != MSI_EC_ADDR_UNSUPP,
		},
		{
			&dev_attr_fan_mode.attr,
			conf.fan_mode.address != MSI_EC_ADDR_UNSUPP,
		},
		{
			&dev_attr_fw_version.attr,
			true,
		},
		{
			&dev_attr_fw_release_date.attr,
			true,
		},
	};

	msi_root_group.attrs =
		filter_attributes(root_attrs_support,
				  sizeof(root_attrs_support) / sizeof(root_attrs_support[0]));
	if (!msi_root_group.attrs)
		return -ENOMEM;

	/* cpu group */

	struct attribute_support cpu_attrs_support[] = {
		{
			&dev_attr_cpu_realtime_temperature.attr,
			conf.cpu.rt_temp_address != MSI_EC_ADDR_UNSUPP,
		},
		{
			&dev_attr_cpu_realtime_fan_speed.attr,
			conf.cpu.rt_fan_speed_address != MSI_EC_ADDR_UNSUPP,
		},
		{
			&dev_attr_cpu_basic_fan_speed.attr,
			conf.cpu.bs_fan_speed_address != MSI_EC_ADDR_UNSUPP,
		},
	};

	msi_cpu_group.attrs =
		filter_attributes(cpu_attrs_support,
				  sizeof(cpu_attrs_support) / sizeof(cpu_attrs_support[0]));
	if (!msi_cpu_group.attrs)
		return -ENOMEM;

	/* gpu group */

	struct attribute_support gpu_attrs_support[] = {
		{
			&dev_attr_gpu_realtime_temperature.attr,
			conf.gpu.rt_temp_address != MSI_EC_ADDR_UNSUPP,
		},
		{
			&dev_attr_gpu_realtime_fan_speed.attr,
			conf.gpu.rt_fan_speed_address != MSI_EC_ADDR_UNSUPP,
		},
	};

	msi_gpu_group.attrs =
		filter_attributes(gpu_attrs_support,
				  sizeof(gpu_attrs_support) / sizeof(gpu_attrs_support[0]));
	if (!msi_gpu_group.attrs)
		return -ENOMEM;

	return sysfs_create_groups(&pdev->dev.kobj, msi_platform_groups);
}

#if (LINUX_VERSION_CODE >= KERNEL_VERSION(6, 11, 0))
static void msi_platform_remove(struct platform_device *pdev)
#else
static int msi_platform_remove(struct platform_device *pdev)
#endif
{
	if (debug)
		sysfs_remove_group(&pdev->dev.kobj, &msi_debug_group);

	if (conf_loaded) {
		sysfs_remove_groups(&pdev->dev.kobj, msi_platform_groups);
		kfree(msi_root_group.attrs);
		kfree(msi_cpu_group.attrs);
		kfree(msi_gpu_group.attrs);
	}

#if (LINUX_VERSION_CODE < KERNEL_VERSION(6, 11, 0))
	return 0;
#endif
}

static struct platform_device *msi_platform_device;

static struct platform_driver msi_platform_driver = {
	.driver = {
		.name = MSI_EC_DRIVER_NAME,
	},
	.probe = msi_platform_probe,
	.remove = msi_platform_remove,
};

// ============================================================ //
// Sysfs leds subsystem
// ============================================================ //

static int micmute_led_sysfs_set(struct led_classdev *led_cdev,
				 enum led_brightness brightness)
{
	int result;

	result = ec_set_bit(conf.leds.micmute_led_address, conf.leds.bit, brightness);

	if (result < 0)
		return result;

	return 0;
}

static int mute_led_sysfs_set(struct led_classdev *led_cdev,
			      enum led_brightness brightness)
{
	int result;

	result = ec_set_bit(conf.leds.mute_led_address, conf.leds.bit, brightness);

	if (result < 0)
		return result;

	return 0;
}

static enum led_brightness kbd_bl_sysfs_get(struct led_classdev *led_cdev)
{
	u8 rdata;
	int result = ec_read(conf.kbd_bl.bl_state_address, &rdata);
	if (result < 0)
		return 0;
	return rdata & MSI_EC_KBD_BL_STATE_MASK;
}

static int kbd_bl_sysfs_set(struct led_classdev *led_cdev,
			    enum led_brightness brightness)
{
	// By default, on an unregister event, 
	// kernel triggers the setter with 0 brightness.
	if (led_cdev->flags & LED_UNREGISTERING) 
		return 0;

	u8 wdata;
	if (brightness < 0 || brightness > 3)
		return -1;
	wdata = conf.kbd_bl.state_base_value | brightness;
	return ec_write(conf.kbd_bl.bl_state_address, wdata);
}

static struct led_classdev micmute_led_cdev = {
	.name = "platform::micmute",
	.max_brightness = 1,
	.brightness_set_blocking = &micmute_led_sysfs_set,
	.default_trigger = "audio-micmute",
};

static struct led_classdev mute_led_cdev = {
	.name = "platform::mute",
	.max_brightness = 1,
	.brightness_set_blocking = &mute_led_sysfs_set,
	.default_trigger = "audio-mute",
};

static struct led_classdev msiacpi_led_kbdlight = {
	.name = "msiacpi::kbd_backlight",
	.max_brightness = 3,
	.flags = LED_BRIGHT_HW_CHANGED,
	.brightness_set_blocking = &kbd_bl_sysfs_set,
	.brightness_get = &kbd_bl_sysfs_get,
};

// ============================================================ //
// Module load/unload
// ============================================================ //

// must be called before msi_platform_probe()
static int __init load_configuration(void)
{
	int result;

	char *ver;
	char ver_by_ec[MSI_EC_FW_VERSION_LENGTH + 1]; // to store version read from EC

	if (firmware) {
		// use fw version passed as a parameter
		ver = firmware;
	} else {
		// get fw version from EC
		result = ec_get_firmware_version(ver_by_ec);
		if (result < 0) {
			return result;
		}

		ver = ver_by_ec;
	}

	// load the suitable configuration, if exists
	for (int i = 0; CONFIGURATIONS[i]; i++) {
		if (match_string(CONFIGURATIONS[i]->allowed_fw, -1, ver) != -EINVAL) {
			memcpy(&conf,
			       CONFIGURATIONS[i],
			       sizeof(struct msi_ec_conf));
			conf.allowed_fw = NULL;
			conf_loaded = true;
			return 0;
		}
	}

	// debug mode works regardless of whether the firmware is supported
	if (debug)
		return 0;

	pr_err("Your firmware version is not supported!\n");
	return -EOPNOTSUPP;
}

static int __init msi_ec_init(void)
{
	int result;

	result = load_configuration();
	if (result < 0)
		return result;

	result = platform_driver_register(&msi_platform_driver);
	if (result < 0)
		return result;

	msi_platform_device = platform_device_alloc(MSI_EC_DRIVER_NAME, -1);
	if (msi_platform_device == NULL) {
		platform_driver_unregister(&msi_platform_driver);
		return -ENOMEM;
	}

	result = platform_device_add(msi_platform_device);
	if (result < 0) {
		platform_device_del(msi_platform_device);
		platform_driver_unregister(&msi_platform_driver);
		return result;
	}

	if (conf_loaded) {
		battery_hook_register(&battery_hook);

		// register LED classdevs
		if (conf.leds.micmute_led_address != MSI_EC_ADDR_UNSUPP)
			led_classdev_register(&msi_platform_device->dev,
					      &micmute_led_cdev);

		if (conf.leds.mute_led_address != MSI_EC_ADDR_UNSUPP)
			led_classdev_register(&msi_platform_device->dev,
					      &mute_led_cdev);

		if (conf.kbd_bl.bl_state_address != MSI_EC_ADDR_UNSUPP)
			led_classdev_register(&msi_platform_device->dev,
					      &msiacpi_led_kbdlight);
	}

	pr_info("module_init\n");
	return 0;
}

static void __exit msi_ec_exit(void)
{
	if (conf_loaded) {
		// unregister LED classdevs
		if (conf.leds.micmute_led_address != MSI_EC_ADDR_UNSUPP)
			led_classdev_unregister(&micmute_led_cdev);

		if (conf.leds.mute_led_address != MSI_EC_ADDR_UNSUPP)
			led_classdev_unregister(&mute_led_cdev);

		if (conf.kbd_bl.bl_state_address != MSI_EC_ADDR_UNSUPP)
			led_classdev_unregister(&msiacpi_led_kbdlight);

		battery_hook_unregister(&battery_hook);
	}

	platform_driver_unregister(&msi_platform_driver);
	platform_device_del(msi_platform_device);

	pr_info("module_exit\n");
}

MODULE_LICENSE("GPL");
MODULE_AUTHOR("Jose Angel Pastrana <japp0005@red.ujaen.es>");
MODULE_AUTHOR("Aakash Singh <mail@singhaakash.dev>");
MODULE_AUTHOR("Nikita Kravets <teackot@gmail.com>");
MODULE_DESCRIPTION("MSI Embedded Controller");
MODULE_VERSION("0.08");

module_init(msi_ec_init);
module_exit(msi_ec_exit);<|MERGE_RESOLUTION|>--- conflicted
+++ resolved
@@ -2784,25 +2784,14 @@
 };
 
 static const char *ALLOWED_FW_34[] __initconst = {
-<<<<<<< HEAD
 	"14C6EMS1.109", // Prestige 14 Evo A12M
-=======
-	"17E8IMS1.106", // GL75 Leopard 10SCXR/MS-17E8
-	"17E8EMS1.101",
->>>>>>> daf307dd
 	NULL
 };
 
 static struct msi_ec_conf CONF34 __initdata = {
-<<<<<<< HEAD
 	.allowed_fw = ALLOWED_FW_34,
 	.charge_control = {
 		.address      = 0xd7,
-=======
-	.allowed_fw = ALLOWED_FW_34, // WMI1 based
-	.charge_control = {
-		.address      = 0xef,
->>>>>>> daf307dd
 		.offset_start = 0x8a,
 		.offset_end   = 0x80,
 		.range_min    = 0x8a,
@@ -2814,11 +2803,7 @@
 		.bit           = 1,
 	},
 	.fn_win_swap = {
-<<<<<<< HEAD
 		.address = 0xe8,
-=======
-		.address = 0xbf,
->>>>>>> daf307dd
 		.bit     = 4,
 		.invert  = false,
 	},
@@ -2827,7 +2812,6 @@
 		.bit     = 7,
 	},
 	.shift_mode = {
-<<<<<<< HEAD
 		.address = 0xd2,
 		.modes = {
 			{ SM_ECO_NAME,     0xc2 }, // super battery
@@ -3072,18 +3056,10 @@
 		.modes = {
 			{ SM_ECO_NAME,     0xc2 },
 			{ SM_COMFORT_NAME, 0xc1 },
-=======
-		.address = 0xf2,
-		.modes = {
-			{ SM_ECO_NAME,     0xc2 },
-			{ SM_COMFORT_NAME, 0xc1 },
-			{ SM_SPORT_NAME,   0xc0 },
->>>>>>> daf307dd
 			{ SM_TURBO_NAME,   0xc4 },
 			MSI_EC_MODE_NULL
 		},
 	},
-<<<<<<< HEAD
 	.super_battery = { // also on address 0x91 (?) = 0x5f - normal, 0x50 - silent
 		.address = 0xeb,
 		.mask    = 0x0f,
@@ -3094,16 +3070,6 @@
 			{ FM_AUTO_NAME,     0x0d },
 			{ FM_SILENT_NAME,   0x1d },
 			{ FM_ADVANCED_NAME, 0x8d },
-=======
-	.super_battery = {
-		.address = MSI_EC_ADDR_UNKNOWN,
-	},
-	.fan_mode = {
-		.address = 0xf4,
-		.modes = {
-			{ FM_AUTO_NAME,     0x00 },
-			{ FM_ADVANCED_NAME, 0x80 },
->>>>>>> daf307dd
 			MSI_EC_MODE_NULL
 		},
 	},
@@ -3112,11 +3078,7 @@
 		.rt_fan_speed_address  = 0x71,
 		.rt_fan_speed_base_min = 0x19,
 		.rt_fan_speed_base_max = 0x37,
-<<<<<<< HEAD
 		.bs_fan_speed_address  = MSI_EC_ADDR_UNSUPP,
-=======
-		.bs_fan_speed_address  = 0x89,
->>>>>>> daf307dd
 		.bs_fan_speed_base_min = 0x00,
 		.bs_fan_speed_base_max = 0x0f,
 	},
@@ -3125,7 +3087,6 @@
 		.rt_fan_speed_address = 0x89,
 	},
 	.leds = {
-<<<<<<< HEAD
 		.micmute_led_address = 0x2c,
 		.mute_led_address    = 0x2d,
 		.bit                 = 1,
@@ -3135,7 +3096,75 @@
 		.bl_modes         = { 0x00, 0x08 },
 		.max_mode         = 1,
 		.bl_state_address = MSI_EC_ADDR_UNSUPP,
-=======
+		.state_base_value = 0x80,
+		.max_state        = 3,
+	},
+};
+
+static const char *ALLOWED_FW_38[] __initconst = {
+	"17E8IMS1.106", // GL75 Leopard 10SCXR/MS-17E8
+	"17E8EMS1.101",
+	NULL
+};
+
+static struct msi_ec_conf CONF38 __initdata = {
+	.allowed_fw = ALLOWED_FW_38, // WMI1 based
+	.charge_control = {
+		.address      = 0xef,
+		.offset_start = 0x8a,
+		.offset_end   = 0x80,
+		.range_min    = 0x8a,
+		.range_max    = 0xe4,
+	},
+	.webcam = {
+		.address       = 0x2e,
+		.block_address = 0x2f,
+		.bit           = 1,
+	},
+	.fn_win_swap = {
+		.address = 0xbf,
+		.bit     = 4,
+		.invert  = false,
+	},
+	.cooler_boost = {
+		.address = 0x98,
+		.bit     = 7,
+	},
+	.shift_mode = {
+		.address = 0xf2,
+		.modes = {
+			{ SM_ECO_NAME,     0xc2 },
+			{ SM_COMFORT_NAME, 0xc1 },
+			{ SM_SPORT_NAME,   0xc0 },
+			{ SM_TURBO_NAME,   0xc4 },
+			MSI_EC_MODE_NULL
+		},
+	},
+	.super_battery = {
+		.address = MSI_EC_ADDR_UNKNOWN,
+	},
+	.fan_mode = {
+		.address = 0xf4,
+		.modes = {
+			{ FM_AUTO_NAME,     0x00 },
+			{ FM_ADVANCED_NAME, 0x80 },
+			MSI_EC_MODE_NULL
+		},
+	},
+	.cpu = {
+		.rt_temp_address       = 0x68,
+		.rt_fan_speed_address  = 0x71,
+		.rt_fan_speed_base_min = 0x19,
+		.rt_fan_speed_base_max = 0x37,
+		.bs_fan_speed_address  = 0x89,
+		.bs_fan_speed_base_min = 0x00,
+		.bs_fan_speed_base_max = 0x0f,
+	},
+	.gpu = {
+		.rt_temp_address      = 0x80,
+		.rt_fan_speed_address = 0x89,
+	},
+	.leds = {
 		.micmute_led_address = MSI_EC_ADDR_UNKNOWN,
 		.mute_led_address    = MSI_EC_ADDR_UNKNOWN,
 		.bit                 = 1,
@@ -3145,7 +3174,6 @@
 		.bl_modes         = { 0x00, 0x08 },
 		.max_mode         = 1,
 		.bl_state_address = 0xf3,
->>>>>>> daf307dd
 		.state_base_value = 0x80,
 		.max_state        = 3,
 	},
@@ -3187,12 +3215,10 @@
 	&CONF32,
 	&CONF33,
 	&CONF34,
-<<<<<<< HEAD
 	&CONF35,
 	&CONF36,
 	&CONF37,
-=======
->>>>>>> daf307dd
+	&CONF38,
 	NULL
 };
 
