// SPDX-License-Identifier: GPL-2.0-or-later

/*
 * msi-ec.c - MSI Embedded Controller for laptops support.
 *
 * This driver exports a few files in /sys/devices/platform/msi-laptop:
 *   webcam            Integrated webcam activation
 *   fn_key            Function key location
 *   win_key           Windows key location
 *   battery_mode      Battery health options
 *   cooler_boost      Cooler boost function
 *   shift_mode        CPU & GPU performance modes
 *   fan_mode          FAN performance modes
 *   fw_version        Firmware version
 *   fw_release_date   Firmware release date
 *   cpu/..            CPU related options
 *   gpu/..            GPU related options
 *
 * In addition to these platform device attributes the driver
 * registers itself in the Linux power_supply subsystem and is
 * available to userspace under /sys/class/power_supply/<power_supply>:
 *
 *   charge_control_start_threshold
 *   charge_control_end_threshold
 * 
 * This driver also registers available led class devices for
 * mute, micmute and keyboard_backlight leds
 *
 * This driver might not work on other laptops produced by MSI. Also, and until
 * future enhancements, no DMI data are used to identify your compatibility
 *
 */

#define pr_fmt(fmt) KBUILD_MODNAME ": " fmt

#include "ec_memory_configuration.h"

#include <acpi/battery.h>
#include <linux/acpi.h>
#include <linux/init.h>
#include <linux/kernel.h>
#include <linux/module.h>
#include <linux/moduleparam.h>
#include <linux/platform_device.h>
#include <linux/proc_fs.h>
#include <linux/seq_file.h>
#include <linux/string.h>
#include <linux/slab.h>
#include <linux/version.h>

#define SM_ECO_NAME		"eco"
#define SM_COMFORT_NAME		"comfort"
#define SM_SPORT_NAME		"sport"
#define SM_TURBO_NAME		"turbo"

#define FM_AUTO_NAME		"auto"
#define FM_SILENT_NAME		"silent"
#define FM_BASIC_NAME		"basic"
#define FM_ADVANCED_NAME	"advanced"

static const char *ALLOWED_FW_0[] __initconst = {
	"14C1EMS1.012", // Prestige 14 A10SC
	"14C1EMS1.101",
	"14C1EMS1.102",
	NULL
};

static struct msi_ec_conf CONF0 __initdata = {
	.allowed_fw = ALLOWED_FW_0, // WMI1 based
	.charge_control = {
		.address      = 0xef,
		.offset_start = 0x8a,
		.offset_end   = 0x80,
		.range_min    = 0x8a,
		.range_max    = 0xe4,
	},
	.webcam = {
		.address       = 0x2e,
		.block_address = 0x2f,
		.bit           = 1,
	},
	.fn_win_swap = {
		.address = 0xbf,
		.bit     = 4,
		.invert  = false,
	},
	.cooler_boost = {
		.address = 0x98,
		.bit     = 7,
	},
	.shift_mode = {
		.address = 0xf2,
		.modes = {
			{ SM_ECO_NAME,     0xc2 },
			{ SM_COMFORT_NAME, 0xc1 },
			{ SM_SPORT_NAME,   0xc0 },
			MSI_EC_MODE_NULL
		},
	},
	.super_battery = {
		.address = MSI_EC_ADDR_UNKNOWN, // 0xd5 needs testing
	},
	.fan_mode = {
		.address = 0xf4,
		.modes = {
			{ FM_AUTO_NAME,     0x0d },
			{ FM_SILENT_NAME,   0x1d },
			{ FM_BASIC_NAME,    0x4d },
			{ FM_ADVANCED_NAME, 0x8d },
			MSI_EC_MODE_NULL
		},
	},
	.cpu = {
		.rt_temp_address       = 0x68,
		.rt_fan_speed_address  = 0x71,
		.rt_fan_speed_base_min = 0x19,
		.rt_fan_speed_base_max = 0x37,
		.bs_fan_speed_address  = 0x89,
		.bs_fan_speed_base_min = 0x00,
		.bs_fan_speed_base_max = 0x0f,
	},
	.gpu = {
		.rt_temp_address      = 0x80,
		.rt_fan_speed_address = 0x89,
	},
	.leds = {
		.micmute_led_address = 0x2b,
		.mute_led_address    = 0x2c,
		.bit                 = 2,
	},
	.kbd_bl = {
		.bl_mode_address  = 0x2c,
		.bl_modes         = { 0x00, 0x08 },
		.max_mode         = 1,
		.bl_state_address = 0xf3,
		.state_base_value = 0x80,
		.max_state        = 3,
	},
};

static const char *ALLOWED_FW_1[] __initconst = {
	"17F2EMS1.103", // GF75 Thin 9SC
	"17F2EMS1.104",
	"17F2EMS1.106",
	"17F2EMS1.107",
	NULL
};

static struct msi_ec_conf CONF1 __initdata = {
	.allowed_fw = ALLOWED_FW_1, // WMI1 based
	.charge_control = {
		.address      = 0xef,
		.offset_start = 0x8a,
		.offset_end   = 0x80,
		.range_min    = 0x8a,
		.range_max    = 0xe4,
	},
	.webcam = {
		.address       = 0x2e,
		.block_address = 0x2f,
		.bit           = 1,
	},
	.fn_win_swap = {
		.address = 0xbf,
		.bit     = 4,
		.invert  = false,
	},
	.cooler_boost = {
		.address = 0x98,
		.bit     = 7,
	},
	.shift_mode = {
		.address = 0xf2,
		.modes = {
			{ SM_ECO_NAME,     0xc2 },
			{ SM_COMFORT_NAME, 0xc1 },
			{ SM_SPORT_NAME,   0xc0 },
			{ SM_TURBO_NAME,   0xc4 },
			MSI_EC_MODE_NULL
		},
	},
	.super_battery = {
		.address = MSI_EC_ADDR_UNKNOWN,
	},
	.fan_mode = {
		.address = 0xf4,
		.modes = {
			{ FM_AUTO_NAME,     0x0d },
			{ FM_BASIC_NAME,    0x4d },
			{ FM_ADVANCED_NAME, 0x8d },
			MSI_EC_MODE_NULL
		},
	},
	.cpu = {
		.rt_temp_address       = 0x68,
		.rt_fan_speed_address  = 0x71,
		.rt_fan_speed_base_min = 0x19,
		.rt_fan_speed_base_max = 0x37,
		.bs_fan_speed_address  = 0x89,
		.bs_fan_speed_base_min = 0x00,
		.bs_fan_speed_base_max = 0x0f,
	},
	.gpu = {
		.rt_temp_address      = 0x80,
		.rt_fan_speed_address = 0x89,
	},
	.leds = {
		.micmute_led_address = 0x2b,
		.mute_led_address    = 0x2c,
		.bit                 = 2,
	},
	.kbd_bl = {
		.bl_mode_address  = 0x2c,
		.bl_modes         = { 0x00, 0x08 },
		.max_mode         = 1,
		.bl_state_address = 0xf3,
		.state_base_value = 0x80,
		.max_state        = 3,
	},
};

static const char *ALLOWED_FW_2[] __initconst = {
	"1552EMS1.115", // Modern 15 A11M
	"1552EMS1.118",
	NULL
};

static struct msi_ec_conf CONF2 __initdata = {
	.allowed_fw = ALLOWED_FW_2, // WMI2 based
	.charge_control = {
		.address      = 0xd7,
		.offset_start = 0x8a,
		.offset_end   = 0x80,
		.range_min    = 0x8a,
		.range_max    = 0xe4,
	},
	.webcam = {
		.address       = 0x2e,
		.block_address = 0x2f,
		.bit           = 1,
	},
	.fn_win_swap = {
		.address = 0xe8,
		.bit     = 4,
		.invert  = false,
	},
	.cooler_boost = {
		.address = 0x98,
		.bit     = 7,
	},
	.shift_mode = {
		.address = 0xD2, // because WMI2 device
		.modes = {
			{ SM_ECO_NAME,     0xc2 },
			{ SM_COMFORT_NAME, 0xc1 },
			{ SM_SPORT_NAME,   0xc0 },
			MSI_EC_MODE_NULL
		},
	},
	.super_battery = {
		.address = 0xeb,
		.mask    = 0x0f,
	},
	.fan_mode = {
		.address = 0xd4,
		.modes = {
			{ FM_AUTO_NAME,     0x0d },
			{ FM_SILENT_NAME,   0x1d },
			{ FM_BASIC_NAME,    0x4d },
			{ FM_ADVANCED_NAME, 0x8d },
			MSI_EC_MODE_NULL
		},
	},
	.cpu = {
		.rt_temp_address       = 0x68,
		.rt_fan_speed_address  = 0x71,
		.rt_fan_speed_base_min = 0x19,
		.rt_fan_speed_base_max = 0x37,
		.bs_fan_speed_address  = 0x89,
		.bs_fan_speed_base_min = 0x00,
		.bs_fan_speed_base_max = 0x0f,
	},
	.gpu = {
		.rt_temp_address      = 0x80,
		.rt_fan_speed_address = 0x89,
	},
	.leds = {
		.micmute_led_address = 0x2c,
		.mute_led_address    = 0x2d,
		.bit                 = 1,
	},
	.kbd_bl = {
		.bl_mode_address  = 0x2c, // ?
		.bl_modes         = { 0x00, 0x08 }, // ?
		.max_mode         = 1, // ?
		.bl_state_address = 0xd3,
		.state_base_value = 0x80,
		.max_state        = 3,
	},
};

static const char *ALLOWED_FW_3[] __initconst = {
	"1592EMS1.111", // Summit E16 Flip A12UCT / A12MT
	NULL
};

static struct msi_ec_conf CONF3 __initdata = {
	.allowed_fw = ALLOWED_FW_3, // WMI2 based
	.charge_control = {
		.address      = 0xd7,
		.offset_start = 0x8a,
		.offset_end   = 0x80,
		.range_min    = 0x8a,
		.range_max    = 0xe4,
	},
	.webcam = {
		.address       = 0x2e,
		.block_address = 0x2f,
		.bit           = 1,
	},
	.fn_win_swap = {
		.address = 0xe8,
		.bit     = 4,
		.invert  = false,
	},
	.cooler_boost = {
		.address = 0x98,
		.bit     = 7,
	},
	.shift_mode = {
		.address = 0xd2,
		.modes = {
			{ SM_ECO_NAME,     0xc2 },
			{ SM_COMFORT_NAME, 0xc1 },
			{ SM_SPORT_NAME,   0xc0 },
			MSI_EC_MODE_NULL
		},
	},
	.super_battery = {
		.address = 0xeb,
		.mask    = 0x0f,
	},
	.fan_mode = {
		.address = 0xd4,
		.modes = {
			{ FM_AUTO_NAME,     0x0d },
			{ FM_SILENT_NAME,   0x1d },
			{ FM_BASIC_NAME,    0x4d },
			{ FM_ADVANCED_NAME, 0x8d },
			MSI_EC_MODE_NULL
		},
	},
	.cpu = {
		.rt_temp_address       = 0x68,
		.rt_fan_speed_address  = 0xc9,
		.rt_fan_speed_base_min = 0x19,
		.rt_fan_speed_base_max = 0x37,
		.bs_fan_speed_address  = 0x89,
		.bs_fan_speed_base_min = 0x00,
		.bs_fan_speed_base_max = 0x0f,
	},
	.gpu = {
		.rt_temp_address      = 0x80,
		.rt_fan_speed_address = 0x89,
	},
	.leds = {
		.micmute_led_address = 0x2b,
		.mute_led_address    = 0x2c,
		.bit                 = 1,
	},
	.kbd_bl = {
		.bl_mode_address  = 0x2c,
		.bl_modes         = { 0x00, 0x08 },
		.max_mode         = 1,
		.bl_state_address = 0xd3,
		.state_base_value = 0x80,
		.max_state        = 3,
	},
};

static const char *ALLOWED_FW_4[] __initconst = {
	"16V4EMS1.114", // GS66 Stealth 11UE
	NULL
};

static struct msi_ec_conf CONF4 __initdata = {
	.allowed_fw = ALLOWED_FW_4, // WMI2 based
	.charge_control = {
		.address      = 0xd7,
		.offset_start = 0x8a,
		.offset_end   = 0x80,
		.range_min    = 0x8a,
		.range_max    = 0xe4,
	},
	.webcam = {
		.address       = 0x2e,
		.block_address = 0x2f,
		.bit           = 1,
	},
	.fn_win_swap = {
		.address = MSI_EC_ADDR_UNKNOWN, // supported, but unknown
		.bit     = 4,
		.invert  = false,
	},
	.cooler_boost = {
		.address = 0x98,
		.bit     = 7,
	},
	.shift_mode = {
		.address = 0xd2,
		.modes = {
			{ SM_ECO_NAME,     0xc2 },
			{ SM_COMFORT_NAME, 0xc1 },
			{ SM_SPORT_NAME,   0xc0 },
			MSI_EC_MODE_NULL
		},
	},
	.super_battery = { // may be supported, but address is unknown
		.address = MSI_EC_ADDR_UNKNOWN,
		.mask    = 0x0f,
	},
	.fan_mode = {
		.address = 0xd4,
		.modes = {
			{ FM_AUTO_NAME,     0x0d },
			{ FM_SILENT_NAME,   0x1d },
			{ FM_ADVANCED_NAME, 0x8d },
			MSI_EC_MODE_NULL
		},
	},
	.cpu = {
		.rt_temp_address       = 0x68, // needs testing
		.rt_fan_speed_address  = 0x71, // needs testing
		.rt_fan_speed_base_min = 0x19,
		.rt_fan_speed_base_max = 0x37,
		.bs_fan_speed_address  = MSI_EC_ADDR_UNKNOWN,
		.bs_fan_speed_base_min = 0x00,
		.bs_fan_speed_base_max = 0x0f,
	},
	.gpu = {
		.rt_temp_address      = 0x80,
		.rt_fan_speed_address = MSI_EC_ADDR_UNKNOWN,
	},
	.leds = {
		.micmute_led_address = MSI_EC_ADDR_UNKNOWN,
		.mute_led_address    = MSI_EC_ADDR_UNKNOWN,
		.bit                 = 1,
	},
	.kbd_bl = {
		.bl_mode_address  = MSI_EC_ADDR_UNKNOWN, // ?
		.bl_modes         = { 0x00, 0x08 }, // ?
		.max_mode         = 1, // ?
		.bl_state_address = MSI_EC_ADDR_UNSUPP, // 0xd3, not functional
		.state_base_value = 0x80,
		.max_state        = 3,
	},
};

static const char *ALLOWED_FW_5[] __initconst = {
	"158LEMS1.103", // Alpha 15 B5EE / B5EEK
	"158LEMS1.105",
	"158LEMS1.106",
	NULL
};

static struct msi_ec_conf CONF5 __initdata = {
	.allowed_fw = ALLOWED_FW_5, // WMI1 based
	.charge_control = {
		.address      = 0xef,
		.offset_start = 0x8a,
		.offset_end   = 0x80,
		.range_min    = 0x8a,
		.range_max    = 0xe4,
	},
	.webcam = {
		.address       = 0x2e,
		.block_address = 0x2f,
		.bit           = 1,
	},
	.fn_win_swap = {
		.address = 0xbf,
		.bit     = 4,
		.invert  = true,
	},
	.cooler_boost = {
		.address = 0x98,
		.bit     = 7,
	},
	.shift_mode = {
		.address = 0xf2,
		.modes = {
			{ SM_ECO_NAME,     0xc2 },
			{ SM_COMFORT_NAME, 0xc1 },
			{ SM_TURBO_NAME,   0xc4 },
			MSI_EC_MODE_NULL
		},
	},
	.super_battery = {
		.address = MSI_EC_ADDR_UNKNOWN,
		.mask    = 0x0f,
	},
	.fan_mode = {
		.address = 0xf4,
		.modes = {
			{ FM_AUTO_NAME,     0x0d },
			{ FM_SILENT_NAME,   0x1d },
			{ FM_ADVANCED_NAME, 0x8d },
			MSI_EC_MODE_NULL
		},
	},
	.cpu = {
		.rt_temp_address       = 0x68,
		.rt_fan_speed_address  = 0x71,
		.rt_fan_speed_base_min = 0x19,
		.rt_fan_speed_base_max = 0x37,
		.bs_fan_speed_address  = MSI_EC_ADDR_UNSUPP,
		.bs_fan_speed_base_min = 0x00,
		.bs_fan_speed_base_max = 0x0f,
	},
	.gpu = {
		.rt_temp_address      = MSI_EC_ADDR_UNKNOWN,
		.rt_fan_speed_address = MSI_EC_ADDR_UNKNOWN,
	},
	.leds = {
		.micmute_led_address = 0x2b,
		.mute_led_address    = 0x2c,
		.bit                 = 2,
	},
	.kbd_bl = {
		.bl_mode_address  = MSI_EC_ADDR_UNKNOWN,
		.bl_modes         = { 0x00, 0x08 },
		.max_mode         = 1,
		.bl_state_address = MSI_EC_ADDR_UNSUPP, // 0xf3, not functional (RGB)
		.state_base_value = 0x80,
		.max_state        = 3,
	},
};

static const char *ALLOWED_FW_6[] __initconst = {
	"1542EMS1.102", // GP66 Leopard 10UG / 10UE / 10UH
	"1542EMS1.104",
	NULL
};

static struct msi_ec_conf CONF6 __initdata = {
	.allowed_fw = ALLOWED_FW_6, // WMI1 based
	.charge_control = {
		.address      = 0xef,
		.offset_start = 0x8a,
		.offset_end   = 0x80,
		.range_min    = 0x8a,
		.range_max    = 0xe4,
	},
	.webcam = {
		.address       = 0x2e,
		.block_address = MSI_EC_ADDR_UNSUPP,
		.bit           = 1,
	},
	.fn_win_swap = {
		.address = 0xbf,
		.bit     = 4,
		.invert  = true,
	},
	.cooler_boost = {
		.address = 0x98,
		.bit     = 7,
	},
	.shift_mode = {
		.address = 0xf2,
		.modes = {
			{ SM_ECO_NAME,     0xc2 },
			{ SM_COMFORT_NAME, 0xc1 },
			{ SM_SPORT_NAME,   0xc0 },
			{ SM_TURBO_NAME,   0xc4 },
			MSI_EC_MODE_NULL
		},
	},
	.super_battery = {
		.address = 0xd5,
		.mask    = 0x0f,
	},
	.fan_mode = {
		.address = 0xf4,
		.modes = {
			{ FM_AUTO_NAME,     0x0d },
			{ FM_SILENT_NAME,   0x1d },
			{ FM_ADVANCED_NAME, 0x8d },
			MSI_EC_MODE_NULL
		},
	},
	.cpu = {
		.rt_temp_address       = 0x68,
		.rt_fan_speed_address  = 0xc9,
		.rt_fan_speed_base_min = 0x19,
		.rt_fan_speed_base_max = 0x37,
		.bs_fan_speed_address  = MSI_EC_ADDR_UNSUPP,
		.bs_fan_speed_base_min = 0x00,
		.bs_fan_speed_base_max = 0x0f,
	},
	.gpu = {
		.rt_temp_address      = 0x80,
		.rt_fan_speed_address = MSI_EC_ADDR_UNKNOWN,
	},
	.leds = {
		.micmute_led_address = MSI_EC_ADDR_UNSUPP,
		.mute_led_address    = MSI_EC_ADDR_UNSUPP,
		.bit                 = 2,
	},
	.kbd_bl = {
		.bl_mode_address  = MSI_EC_ADDR_UNKNOWN,
		.bl_modes         = { 0x00, 0x08 },
		.max_mode         = 1,
		.bl_state_address = MSI_EC_ADDR_UNSUPP, // not functional (RGB)
		.state_base_value = 0x80,
		.max_state        = 3,
	},
};

static const char *ALLOWED_FW_7[] __initconst = {
	"17FKEMS1.108", // Bravo 17 A4DDR / A4DDK
	"17FKEMS1.109",
	"17FKEMS1.10A",
	NULL
};

static struct msi_ec_conf CONF7 __initdata = {
	.allowed_fw = ALLOWED_FW_7, // WMI1 based
	.charge_control = {
		.address      = 0xef,
		.offset_start = 0x8a,
		.offset_end   = 0x80,
		.range_min    = 0x8a,
		.range_max    = 0xe4,
	},
	.webcam = {
		.address       = 0x2e,
		.block_address = MSI_EC_ADDR_UNSUPP,
		.bit           = 1,
	},
	.fn_win_swap = {
		.address = 0xbf,
		.bit     = 4,
		.invert  = false,
	},
	.cooler_boost = {
		.address = 0x98,
		.bit     = 7,
	},
	.shift_mode = {
		.address = 0xf2,
		.modes = {
			{ SM_ECO_NAME,     0xc2 },
			{ SM_COMFORT_NAME, 0xc1 },
			{ SM_SPORT_NAME,   0xc0 },
			{ SM_TURBO_NAME,   0xc4 },
			MSI_EC_MODE_NULL
		},
	},
	.super_battery = {
		.address = MSI_EC_ADDR_UNKNOWN, // 0xd5 but has its own set of modes
		.mask    = 0x0f,
	},
	.fan_mode = {
		.address = 0xf4,
		.modes = {
			{ FM_AUTO_NAME,     0x0d }, // d may not be relevant
			{ FM_SILENT_NAME,   0x1d },
			{ FM_ADVANCED_NAME, 0x8d },
			MSI_EC_MODE_NULL
		},
	},
	.cpu = {
		.rt_temp_address       = 0x68,
		.rt_fan_speed_address  = 0xc9,
		.rt_fan_speed_base_min = 0x19,
		.rt_fan_speed_base_max = 0x37,
		.bs_fan_speed_address  = MSI_EC_ADDR_UNSUPP,
		.bs_fan_speed_base_min = 0x00,
		.bs_fan_speed_base_max = 0x0f,
	},
	.gpu = {
		.rt_temp_address      = MSI_EC_ADDR_UNKNOWN,
		.rt_fan_speed_address = MSI_EC_ADDR_UNKNOWN,
	},
	.leds = {
		.micmute_led_address = MSI_EC_ADDR_UNSUPP,
		.mute_led_address    = 0x2c,
		.bit                 = 2,
	},
	.kbd_bl = {
		.bl_mode_address  = MSI_EC_ADDR_UNKNOWN,
		.bl_modes         = { 0x00, 0x08 },
		.max_mode         = 1,
		.bl_state_address = 0xf3,
		.state_base_value = 0x80,
		.max_state        = 3,
	},
};

static const char *ALLOWED_FW_8[] __initconst = {
	"14F1EMS1.114", // Summit E14 Evo A12M
	"14F1EMS1.115",
	"14F1EMS1.116",
	"14F1EMS1.117",
	"14F1EMS1.118",
	"14F1EMS1.119",
	"14F1EMS1.120",
	NULL
};

static struct msi_ec_conf CONF8 __initdata = {
	.allowed_fw = ALLOWED_FW_8, // WMI2 based
	.charge_control = {
		.address      = 0xd7,
		.offset_start = 0x8a,
		.offset_end   = 0x80,
		.range_min    = 0x8a,
		.range_max    = 0xe4,
	},
	.webcam = {
		.address       = 0x2e,
		.block_address = 0x2f,
		.bit           = 1,
	},
	.fn_win_swap = {
		.address = 0xe8,
		.bit     = 4,
		.invert  = false,
	},
	.cooler_boost = {
		.address = 0x98,
		.bit     = 7,
	},
	.shift_mode = {
		.address = 0xd2,
		.modes = {
			{ SM_ECO_NAME,     0xc2 },
			{ SM_COMFORT_NAME, 0xc1 },
			{ SM_SPORT_NAME,   0xc0 },
			MSI_EC_MODE_NULL
		},
	},
	.super_battery = {
		.address = 0xeb,
		.mask    = 0x0f,
	},
	.fan_mode = {
		.address = 0xd4,
		.modes = {
			{ FM_AUTO_NAME,     0x0d },
			{ FM_SILENT_NAME,   0x1d },
			{ FM_ADVANCED_NAME, 0x8d },
			MSI_EC_MODE_NULL
		},
	},
	.cpu = {
		.rt_temp_address       = 0x68,
		.rt_fan_speed_address  = 0x71,
		.rt_fan_speed_base_min = 0x19,
		.rt_fan_speed_base_max = 0x37,
		.bs_fan_speed_address  = MSI_EC_ADDR_UNSUPP,
		.bs_fan_speed_base_min = 0x00,
		.bs_fan_speed_base_max = 0x0f,
	},
	.gpu = {
		.rt_temp_address      = MSI_EC_ADDR_UNKNOWN,
		.rt_fan_speed_address = 0x89,
	},
	.leds = {
		.micmute_led_address = MSI_EC_ADDR_UNSUPP,
		.mute_led_address    = 0x2d,
		.bit                 = 1,
	},
	.kbd_bl = {
		.bl_mode_address  = 0x2c,
		.bl_modes         = { 0x00, 0x80 }, // 00 - on, 80 - 10 sec auto off
		.max_mode         = 1,
		.bl_state_address = 0xd3,
		.state_base_value = 0x80,
		.max_state        = 3,
	},
};

static const char *ALLOWED_FW_9[] __initconst = {
	"14JKEMS1.104", // Modern 14 C5M
	NULL
};

static struct msi_ec_conf CONF9 __initdata = {
	.allowed_fw = ALLOWED_FW_9, // WMI1 based
	.charge_control = {
		.address      = 0xef,
		.offset_start = 0x8a,
		.offset_end   = 0x80,
		.range_min    = 0x8a,
		.range_max    = 0xe4,
	},
	.webcam = {
		.address       = 0x2e,
		.block_address = 0x2f,
		.bit           = 1,
	},
	.fn_win_swap = {
		.address = 0xbf,
		.bit     = 4,
		.invert  = false,
	},
	.cooler_boost = {
		.address = 0x98,
		.bit     = 7,
	},
	.shift_mode = {
		.address = 0xf2,
		.modes = {
			{ SM_ECO_NAME,     0xc2 },
			{ SM_COMFORT_NAME, 0xc1 },
			{ SM_SPORT_NAME,   0xc0 },
			MSI_EC_MODE_NULL
		},
	},
	.super_battery = {
		.address = MSI_EC_ADDR_UNSUPP, // unsupported or enabled by ECO shift
		.mask    = 0x0f,
	},
	.fan_mode = {
		.address = 0xf4,
		.modes = {
			{ FM_AUTO_NAME,     0x0d },
			{ FM_SILENT_NAME,   0x1d },
			{ FM_ADVANCED_NAME, 0x8d },
			MSI_EC_MODE_NULL
		},
	},
	.cpu = {
		.rt_temp_address       = 0x68,
		.rt_fan_speed_address  = 0x71,
		.rt_fan_speed_base_min = 0x00,
		.rt_fan_speed_base_max = 0x96,
		.bs_fan_speed_address  = MSI_EC_ADDR_UNSUPP,
		.bs_fan_speed_base_min = 0x00,
		.bs_fan_speed_base_max = 0x0f,
	},
	.gpu = {
		.rt_temp_address      = MSI_EC_ADDR_UNSUPP,
		.rt_fan_speed_address = MSI_EC_ADDR_UNSUPP,
	},
	.leds = {
		.micmute_led_address = 0x2b,
		.mute_led_address    = 0x2c,
		.bit                 = 2,
	},
	.kbd_bl = {
		.bl_mode_address  = MSI_EC_ADDR_UNSUPP, // not presented in MSI app
		.bl_modes         = { 0x00, 0x08 },
		.max_mode         = 1,
		.bl_state_address = 0xf3,
		.state_base_value = 0x80,
		.max_state        = 3,
	},
};

static const char *ALLOWED_FW_10[] __initconst = {
	"1582EMS1.107", // Katana GF66 11UC / 11UD
	NULL
};

static struct msi_ec_conf CONF10 __initdata = {
	.allowed_fw = ALLOWED_FW_10, // WMI2 based
	.charge_control = {
		.address      = 0xd7,
		.offset_start = 0x8a,
		.offset_end   = 0x80,
		.range_min    = 0x8a,
		.range_max    = 0xe4,
	},
	.webcam = {
		.address       = 0x2e,
		.block_address = 0x2f,
		.bit           = 1,
	},
	.fn_win_swap = {
		.address = MSI_EC_ADDR_UNSUPP,
		.bit     = 4,
		.invert  = false,
	},
	.cooler_boost = {
		.address = 0x98,
		.bit     = 7,
	},
	.shift_mode = {
		.address = 0xd2,
		.modes = {
			{ SM_ECO_NAME,     0xc2 },
			{ SM_COMFORT_NAME, 0xc1 },
			{ SM_SPORT_NAME,   0xc0 },
			{ SM_TURBO_NAME,   0xc4 },
			MSI_EC_MODE_NULL
		},
	},
	.super_battery = {
		.address = 0xe5,
		.mask    = 0x0f,
	},
	.fan_mode = {
		.address = 0xd4,
		.modes = {
			{ FM_AUTO_NAME,     0x0d },
			{ FM_SILENT_NAME,   0x1d },
			{ FM_ADVANCED_NAME, 0x8d },
			MSI_EC_MODE_NULL
		},
	},
	.cpu = {
		.rt_temp_address       = 0x68,
		.rt_fan_speed_address  = 0x71,
		.rt_fan_speed_base_min = 0x19,
		.rt_fan_speed_base_max = 0x37,
		.bs_fan_speed_address  = MSI_EC_ADDR_UNKNOWN,
		.bs_fan_speed_base_min = 0x00,
		.bs_fan_speed_base_max = 0x0f,
	},
	.gpu = {
		.rt_temp_address      = 0x80,
		.rt_fan_speed_address = 0x89,
	},
	.leds = {
		.micmute_led_address = 0x2c,
		.mute_led_address    = 0x2d,
		.bit                 = 1,
	},
	.kbd_bl = {
		.bl_mode_address  = 0x2c,
		.bl_modes         = { 0x00, 0x08 },
		.max_mode         = 1,
		.bl_state_address = 0xd3,
		.state_base_value = 0x80,
		.max_state        = 3,
	},
};

static const char *ALLOWED_FW_11[] __initconst = {
	"16S6EMS1.111", // Prestige 15 A11SCX
	NULL 
};

static struct msi_ec_conf CONF11 __initdata = {
	.allowed_fw = ALLOWED_FW_11, // WMI2 based
	.charge_control = {
		.address      = 0xD7,
		.offset_start = 0x8a,
		.offset_end   = 0x80,
		.range_min    = 0x8a,
		.range_max    = 0xe4,
	},
	.webcam = {
		.address       = 0x2e,
		.block_address = MSI_EC_ADDR_UNKNOWN,
		.bit           = 1,
	},
	.fn_win_swap = {
		.address = 0xe8,
		.bit     = 4,
		.invert  = false,
	},
	.cooler_boost = {
		.address = 0x98,
		.bit     = 7,
	},
	.shift_mode = {
		.address = 0xd2,
		.modes = {
			{ SM_ECO_NAME,     0xc2 },
			{ SM_COMFORT_NAME, 0xc1 },
			{ SM_SPORT_NAME,   0xc0 },
			MSI_EC_MODE_NULL
		},
	},
	.super_battery = {
		.address = 0xeb,
		.mask = 0x0f,
	},
	.fan_mode = {
		.address = 0xd4,
		.modes = {
			{ FM_AUTO_NAME,     0x0d },
			{ FM_SILENT_NAME,   0x1d },
			{ FM_ADVANCED_NAME, 0x4d },
			MSI_EC_MODE_NULL
		},
	},
	.cpu = {
		.rt_temp_address       = 0x68,
		.rt_fan_speed_address  = MSI_EC_ADDR_UNSUPP,
		.bs_fan_speed_address  = MSI_EC_ADDR_UNSUPP,
	},
	.gpu = {
		.rt_temp_address      = MSI_EC_ADDR_UNSUPP,
		.rt_fan_speed_address = MSI_EC_ADDR_UNSUPP,
	},
	.leds = {
		.micmute_led_address = 0x2c,
		.mute_led_address    = 0x2d,
		.bit                 = 1,
	},
	.kbd_bl = {
		.bl_mode_address  = MSI_EC_ADDR_UNKNOWN,
		.bl_modes         = {},
		.max_mode         = 1,
		.bl_state_address = 0xd3,
		.state_base_value = 0x80,
		.max_state        = 3,
	},
};

static const char *ALLOWED_FW_12[] __initconst = {
	"16R6EMS1.104", // GF63 Thin 11UC
	"16R6EMS1.106",
	"16R6EMS1.107",
	NULL
};

static struct msi_ec_conf CONF12 __initdata = {
	.allowed_fw = ALLOWED_FW_12, // WMI2 based
	.charge_control = {
		.address      = 0xd7,
		.offset_start = 0x8a,
		.offset_end   = 0x80,
		.range_min    = 0x8a,
		.range_max    = 0xe4,
	},
	.webcam = {
		.address       = 0x2e,
		.block_address = 0x2f,
		.bit           = 1,
	},
	.fn_win_swap = {
		.address = 0xe8,
		.bit     = 4,
		.invert  = false,
	},
	.cooler_boost = {
		.address = 0x98,
		.bit     = 7,
	},
	.shift_mode = {
		.address = 0xd2,
		.modes = {
			{ SM_ECO_NAME,     0xc2 },
			{ SM_COMFORT_NAME, 0xc1 },
			{ SM_SPORT_NAME,   0xc0 },
			{ SM_TURBO_NAME,   0xc4 },
			MSI_EC_MODE_NULL
		},
	},
	.super_battery = {
		.address = MSI_EC_ADDR_UNSUPP, // 0xeb
		.mask    = 0x0f, // 00, 0f
	},
	.fan_mode = {
		.address = 0xd4,
		.modes = {
			{ FM_AUTO_NAME,     0x0d },
			{ FM_SILENT_NAME,   0x1d },
			{ FM_ADVANCED_NAME, 0x8d },
			MSI_EC_MODE_NULL
		},
	},
	.cpu = {
		.rt_temp_address       = 0x68,
		.rt_fan_speed_address  = 0x71,
		.rt_fan_speed_base_min = 0x19,
		.rt_fan_speed_base_max = 0x37,
		.bs_fan_speed_address  = MSI_EC_ADDR_UNSUPP,
		.bs_fan_speed_base_min = 0x00,
		.bs_fan_speed_base_max = 0x0f,
	},
	.gpu = {
		.rt_temp_address      = MSI_EC_ADDR_UNSUPP,
		.rt_fan_speed_address = 0x89,
	},
	.leds = {
		.micmute_led_address = MSI_EC_ADDR_UNSUPP,
		.mute_led_address    = 0x2d,
		.bit                 = 1,
	},
	.kbd_bl = {
		.bl_mode_address  = MSI_EC_ADDR_UNKNOWN,
		.bl_modes         = { 0x00, 0x08 },
		.max_mode         = 1,
		.bl_state_address = 0xd3,
		.state_base_value = 0x80,
		.max_state        = 3,
	},
};

static const char *ALLOWED_FW_13[] __initconst = {
	"1594EMS1.109", // Prestige 16 Studio A13VE
	NULL
};

static struct msi_ec_conf CONF13 __initdata = {
	.allowed_fw = ALLOWED_FW_13, // WMI2 based
	.charge_control = {
		.address      = 0xd7,
		.offset_start = 0x8a,
		.offset_end   = 0x80,
		.range_min    = 0x8a,
		.range_max    = 0xe4,
	},
	.webcam = {
		.address       = 0x2e,
		.block_address = 0x2f,
		.bit           = 1,
	},
	.fn_win_swap = {
		.address = 0xe8,
		.bit     = 4, // 0x00-0x10
		.invert  = false,
	},
	.cooler_boost = {
		.address = 0x98,
		.bit     = 7,
	},
	.shift_mode = {
		.address = 0xd2,
		.modes = {
			{ SM_ECO_NAME,     0xc2 }, // super battery
			{ SM_COMFORT_NAME, 0xc1 }, // balanced
			{ SM_TURBO_NAME,   0xc4 }, // extreme
			MSI_EC_MODE_NULL
		},
	},
	.super_battery = {
		.address = MSI_EC_ADDR_UNSUPP,
		.mask    = 0x0f, // 00, 0f
	},
	.fan_mode = {
		.address = 0xd4,
		.modes = {
			{ FM_AUTO_NAME,     0x0d },
			{ FM_SILENT_NAME,   0x1d },
			{ FM_ADVANCED_NAME, 0x8d },
			MSI_EC_MODE_NULL
		},
	},
	.cpu = {
		.rt_temp_address       = 0x68,
		.rt_fan_speed_address  = 0x71, // 0x0-0x96
		.rt_fan_speed_base_min = 0x00,
		.rt_fan_speed_base_max = 0x96,
		.bs_fan_speed_address  = MSI_EC_ADDR_UNSUPP,
		.bs_fan_speed_base_min = 0x00,
		.bs_fan_speed_base_max = 0x0f,
	},
	.gpu = {
		.rt_temp_address      = 0x80,
		.rt_fan_speed_address = 0x89,
	},
	.leds = {
		.micmute_led_address = 0x2c,
		.mute_led_address    = 0x2d,
		.bit                 = 1,
	},
	.kbd_bl = {
		.bl_mode_address  = 0x2c, // KB auto turn off
		.bl_modes         = { 0x00, 0x08 }, // always on; off after 10 sec
		.max_mode         = 1,
		.bl_state_address = 0xd3,
		.state_base_value = 0x80,
		.max_state        = 3,
	},
};

static const char *ALLOWED_FW_14[] __initconst = {
	"17L2EMS1.108", // Katana 17 B11UCX
	NULL
};

static struct msi_ec_conf CONF14 __initdata = {
	.allowed_fw = ALLOWED_FW_14, // WMI2 based
	.charge_control = {
		.address      = 0xd7,
		.offset_start = 0x8a,
		.offset_end   = 0x80,
		.range_min    = 0x8a,
		.range_max    = 0xe4,
	},
	// .usb_share  {
	// 	.address      = 0xbf, // states: 0x08 || 0x28
	// 	.bit          = 5,
	// }
	.webcam = {
		.address       = 0x2e,
		.block_address = 0x2f,
		.bit           = 1,
	},
	.fn_win_swap = {
		.address = 0xe8, // states: 0x40 || 0x50
		.bit     = 4,
		.invert  = true,
	},
	.cooler_boost = {
		.address = 0x98, // states: 0x02 || 0x82
		.bit     = 7,
	},
	.shift_mode = {
		.address = 0xd2, // Performance Level
		.modes = {
			{ SM_ECO_NAME,     0xc2 }, // Low
			{ SM_COMFORT_NAME, 0xc1 }, // Medium
			{ SM_SPORT_NAME,   0xc0 }, // High
			{ SM_TURBO_NAME,   0xc4 }, // Turbo
			MSI_EC_MODE_NULL
			
		},
	},
	.super_battery = {
		.address = MSI_EC_ADDR_UNSUPP, // enabled by Low Performance Level
		// .address = 0xeb, // states: 0x00 || 0x0f
		.mask    = 0x0f,
	},
	.fan_mode = {
		.address = 0xd4,
		.modes = {
			{ FM_AUTO_NAME,     0x0d },
			{ FM_SILENT_NAME,   0x1d },
			{ FM_ADVANCED_NAME, 0x8d },
			MSI_EC_MODE_NULL
		},
	},
	.cpu = {
		.rt_temp_address       = 0x68,
		.rt_fan_speed_address  = 0xc9,
		.rt_fan_speed_base_min = 0x00, // ?
		.rt_fan_speed_base_max = 0x96, // ?
		.bs_fan_speed_address  = MSI_EC_ADDR_UNSUPP,
		.bs_fan_speed_base_min = 0x00, // ?
		.bs_fan_speed_base_max = 0x0f, // ?
		// .rt_temp_table_start_adress = 0x6a,
		// .rt_fan_speed_table_start_address = 0x72,
	},
	.gpu = {
		.rt_temp_address      = 0x80,
		.rt_fan_speed_address = 0xcb,
		// .rt_temp_table_start_adress = 0x82,
		// .rt_fan_speed_table_start_address = 0x8a,
	},
	.leds = {
		.micmute_led_address = 0x2c, // states: 0x00 || 0x02
		.mute_led_address    = 0x2d, // states: 0x04 || 0x06
		.bit                 = 1,
	},
	.kbd_bl = {
		// .bl_mode_address  = 0x2c, // ?
		.bl_mode_address  = MSI_EC_ADDR_UNSUPP,
		.bl_modes         = { 0x00, 0x08 }, // ? always on; off after 10 sec
		.max_mode         = 1, // ?
		.bl_state_address = 0xd3,
		.state_base_value = 0x80,
		.max_state        = 3,
	},
};

static const char *ALLOWED_FW_15[] __initconst = {
	"15CKEMS1.108", // Delta 15 A5EFK
	NULL
};

static struct msi_ec_conf CONF15 __initdata = {
	.allowed_fw = ALLOWED_FW_15, // WMI1 based
	.charge_control = {
		.address      = 0xef,
		.offset_start = 0x8a, 
		.offset_end   = 0x80,
		.range_min    = 0x8a,
		.range_max    = 0xe4,
	},
	.webcam = {
		.address       = 0x2e, 
		.block_address = 0x2f,
		.bit           = 1,
	},
	.fn_win_swap = {
		.address = 0xbf,
		.bit     = 4,
		.invert  = false,
	},
	.cooler_boost = {
		.address = 0x98,
		.bit     = 7,
	},
	.shift_mode = {
		.address = 0xf2, 
		.modes = {
			{ SM_ECO_NAME,     0xa5 }, // super battery
			{ SM_COMFORT_NAME, 0xa1 }, // balanced
			{ SM_TURBO_NAME,   0xa0 }, // extreme
			MSI_EC_MODE_NULL
		},
	},
	.super_battery = {
		.address = MSI_EC_ADDR_UNKNOWN,
		.mask    = 0x0f
	},
	.fan_mode = {
		.address = 0xf4, 
		.modes = {
			{ FM_AUTO_NAME,     0x0d },
			{ FM_SILENT_NAME,   0x1d },
			{ FM_ADVANCED_NAME, 0x8d },
			MSI_EC_MODE_NULL
		},
	},
	.cpu = {
		.rt_temp_address       = 0x68, 
		.rt_fan_speed_address  = 0xc9, 
		.rt_fan_speed_base_min = 0x00,
		.rt_fan_speed_base_max = 0x96,
		.bs_fan_speed_address  = 0xcd, 
		.bs_fan_speed_base_min = 0x00,
		.bs_fan_speed_base_max = 0x0f,
	},
	.gpu = {
		.rt_temp_address      = 0x80,  
		.rt_fan_speed_address = 0xcb, 
	},
	.leds = {
		.micmute_led_address = 0x2b,
		.mute_led_address    = 0x2d,
		.bit                 = 2,
	},
	.kbd_bl = {
		.bl_mode_address  = MSI_EC_ADDR_UNSUPP,
		.bl_modes         = { 0x00, 0x01 },
		.max_mode         = 1,
		.bl_state_address = MSI_EC_ADDR_UNSUPP, // RGB
		.state_base_value = 0x80,
		.max_state        = 3,
	},
};

static const char *ALLOWED_FW_16[] __initconst = {
	"155LEMS1.105", // Modern 15 A5M
	"155LEMS1.106",
	NULL
};

static struct msi_ec_conf CONF16 __initdata = {
	.allowed_fw = ALLOWED_FW_16, // WMI1 based
	.charge_control = {
		.address      = 0xef,
		.offset_start = 0x8a,
		.offset_end   = 0x80,
		.range_min    = 0x8a,
		.range_max    = 0xe4,
	},
	.webcam = {
		.address       = 0x2e,
		.block_address = 0x2f,
		.bit           = 1,
	},
	.fn_win_swap = {
		.address = 0xbf,
		.bit     = 4,
		.invert  = false,
	},
	.cooler_boost = {
		.address = 0x98,
		.bit     = 7,
	},
	.shift_mode = {
		.address = 0xf2,
		.modes = {
			{ SM_ECO_NAME,     0xc2 },
			{ SM_COMFORT_NAME, 0xc1 },
			{ SM_SPORT_NAME,   0xc0 },
			MSI_EC_MODE_NULL
		},
	},
	.super_battery = {
		.address = MSI_EC_ADDR_UNKNOWN, // 0xed
		.mask    = 0x0f, // a5, a4, a2
	},
	.fan_mode = {
		.address = 0xf4,
		.modes = {
			{ FM_AUTO_NAME,     0x0d },
			{ FM_SILENT_NAME,   0x1d },
			{ FM_ADVANCED_NAME, 0x8d },
			MSI_EC_MODE_NULL
		},
	},
	.cpu = {
		.rt_temp_address       = 0x68,
		.rt_fan_speed_address  = 0x71,
		.rt_fan_speed_base_min = 0x19,
		.rt_fan_speed_base_max = 0x37,
		.bs_fan_speed_address  = MSI_EC_ADDR_UNSUPP,
		.bs_fan_speed_base_min = 0x00,
		.bs_fan_speed_base_max = 0x0f,
	},
	.gpu = {
		.rt_temp_address      = MSI_EC_ADDR_UNKNOWN,
		.rt_fan_speed_address = MSI_EC_ADDR_UNKNOWN,
	},
	.leds = {
		.micmute_led_address = 0x2b,
		.mute_led_address    = 0x2c,
		.bit                 = 2,
	},
	.kbd_bl = {
		.bl_mode_address  = MSI_EC_ADDR_UNKNOWN,
		.bl_modes         = { 0x00, 0x08 },
		.max_mode         = 1,
		.bl_state_address = 0xf3,
		.state_base_value = 0x80,
		.max_state        = 3,
	},
};

static const char *ALLOWED_FW_17[] __initconst = {
	"15K1IMS1.110", // Cyborg 15 A12VF
	NULL
};

static struct msi_ec_conf CONF17 __initdata = {
	.allowed_fw = ALLOWED_FW_17, // WMI2 based
	.charge_control = {
		.address      = 0xd7,
		.offset_start = 0x8a,
		.offset_end   = 0x80,
		.range_min    = 0x8a,
		.range_max    = 0xe4,
	},
	// .usb_share  {
	// 	.address      = 0xbf, // states: 0x08 || 0x28
	// 	.bit          = 5,
	// }, // Like Katana 17 B11UCX
	.webcam = {
		.address       = 0x2e,
		.block_address = 0x2f,
		.bit           = 1,
	},
	.fn_win_swap = {
		.address = 0xe8,
		.bit     = 4, // 0x01-0x11
		.invert  = true,
	},
	.cooler_boost = {
		.address = 0x98,
		.bit     = 7,
	},
	.shift_mode = {
		.address = 0xd2,
		.modes = {
			{ SM_ECO_NAME,     0xc2 }, // super battery
			{ SM_COMFORT_NAME, 0xc1 }, // balanced
			{ SM_TURBO_NAME,   0xc4 }, // extreme
			MSI_EC_MODE_NULL
		},
	},
	.super_battery = {
		.address = 0xeb, // 0x0F ( on ) or 0x00 ( off ) on 0xEB
		.mask    = 0x0f, // 00, 0f
	},
	.fan_mode = {
		.address = 0xd4,
		.modes = {
			{ FM_AUTO_NAME,     0x0d },
			{ FM_SILENT_NAME,   0x1d },
			{ FM_ADVANCED_NAME, 0x8d },
			MSI_EC_MODE_NULL
		},
	},
	.cpu = {
		.rt_temp_address       = 0x68,
		.rt_fan_speed_address  = 0x71,
		.rt_fan_speed_base_min = 0x00,
		.rt_fan_speed_base_max = 0x96,
		.bs_fan_speed_address  = MSI_EC_ADDR_UNSUPP,
		.bs_fan_speed_base_min = 0x00,
		.bs_fan_speed_base_max = 0x0f,
		// n/rpm register is C9
	},
	.gpu = {
		.rt_temp_address      = 0x80,
		.rt_fan_speed_address = 0x89,
	},
	.leds = {
		.micmute_led_address = 0x2c,
		.mute_led_address    = 0x2d,
		.bit                 = 1,
	},
	.kbd_bl = {
		.bl_mode_address  = 0x2c, // KB auto turn off
		.bl_modes         = { 0x00, 0x08 }, // always on; off after 10 sec
		.max_mode         = 1,
		.bl_state_address = 0xd3,
		.state_base_value = 0x80,
		.max_state        = 3,
	},
};

static const char *ALLOWED_FW_18[] __initconst = {
	"15HKEMS1.104", // Modern 15 B7M
	NULL
};

static struct msi_ec_conf CONF18 __initdata = {
	.allowed_fw = ALLOWED_FW_18, // WMI1 based
	.charge_control = {
		.address      = 0xef,
		.offset_start = 0x8a,
		.offset_end   = 0x80,
		.range_min    = 0x8a,
		.range_max    = 0xe4,
	},
	.webcam = {
		.address       = 0x2e,
		.block_address = 0x2f,
		.bit           = 1,
	},
	.fn_win_swap = {
		.address = 0xbf,
		.bit     = 4,
		.invert  = false,
	},
	.cooler_boost = {
		.address = 0x98,
		.bit     = 7,
	},
	.shift_mode = {
		.address = 0xf2,
		.modes = {
			{ SM_ECO_NAME,     0xc2 },
			{ SM_COMFORT_NAME, 0xc1 },
			{ SM_SPORT_NAME,   0xc0 },
			MSI_EC_MODE_NULL
		},
	},
	.super_battery = {
		.address = MSI_EC_ADDR_UNSUPP, // unsupported or enabled by ECO shift
		.mask    = 0x0f,
	},
	.fan_mode = {
		.address = 0xf4,
		.modes = {
			{ FM_AUTO_NAME,     0x0d },
			{ FM_SILENT_NAME,   0x1d },
			{ FM_ADVANCED_NAME, 0x8d },
			MSI_EC_MODE_NULL
		},
	},
	.cpu = {
		.rt_temp_address       = 0x68,
		.rt_fan_speed_address  = 0x71,
		.rt_fan_speed_base_min = 0x00,
		.rt_fan_speed_base_max = 0x96,
		.bs_fan_speed_address  = MSI_EC_ADDR_UNSUPP,
		.bs_fan_speed_base_min = 0x00,
		.bs_fan_speed_base_max = 0x0f,
	},
	.gpu = {
		.rt_temp_address      = MSI_EC_ADDR_UNSUPP,
		.rt_fan_speed_address = MSI_EC_ADDR_UNSUPP,
	},
	.leds = {
		.micmute_led_address = 0x2b,
		.mute_led_address    = 0x2c,
		.bit                 = 2,
	},
	.kbd_bl = {
		.bl_mode_address  = MSI_EC_ADDR_UNSUPP, // not presented in MSI app
		.bl_modes         = { 0x00, 0x08 },
		.max_mode         = 1,
		.bl_state_address = 0xf3,
		.state_base_value = 0x80,
		.max_state        = 3,
	},
};

static const char *ALLOWED_FW_19[] __initconst = { 
	"1543EMS1.113", // GP66 Leopard 11UG / 11U*
	NULL 
};

static struct msi_ec_conf CONF19 __initdata = {
	.allowed_fw = ALLOWED_FW_19, // WMI2 based
	.charge_control = {
		.address      = 0xd7,
		.offset_start = 0x8a,
		.offset_end   = 0x80,
		.range_min    = 0x8a,
		.range_max    = 0xe4,
	},
	.webcam = {
		.address       = 0x2e,
		.block_address = MSI_EC_ADDR_UNSUPP,
		.bit           = 1,
	},
	.fn_win_swap = {
		.address = 0xe8,
		.bit     = 4,
		.invert  = false,
	},
	.cooler_boost = {
		.address = 0x98,
		.bit     = 7,
	},
	.shift_mode = {
		.address = 0xd2,
		.modes = {
			{ SM_ECO_NAME,     0xc2 },
			{ SM_COMFORT_NAME, 0xc1 },
			{ SM_SPORT_NAME,   0xc0 },
			{ SM_TURBO_NAME,   0xc4 },
			MSI_EC_MODE_NULL
		},
	},
	.super_battery = {
		.address = 0xeb,
		.mask    = 0x0f,
	},
	.fan_mode = {
		.address = 0xd4,
		.modes = {
			{ FM_AUTO_NAME,     0x0d },
			{ FM_SILENT_NAME,   0x1d },
			{ FM_ADVANCED_NAME, 0x8d },
			MSI_EC_MODE_NULL
		},
	},
	.cpu = {
		.rt_temp_address       = 0x68,
		.rt_fan_speed_address  = 0xc9,
		.rt_fan_speed_base_min = 0x19,
		.rt_fan_speed_base_max = 0x96,
		.bs_fan_speed_address  = MSI_EC_ADDR_UNKNOWN,
		.bs_fan_speed_base_min = 0x00,
		.bs_fan_speed_base_max = 0x0f,
	},
	.gpu = {
		.rt_temp_address      = 0x80,
		.rt_fan_speed_address = 0x89,
	},
	.leds = {
		.micmute_led_address = MSI_EC_ADDR_UNKNOWN,
		.mute_led_address    = MSI_EC_ADDR_UNKNOWN,
		.bit                 = 1,
	},
	.kbd_bl = {
		.bl_mode_address  = MSI_EC_ADDR_UNKNOWN,
		.bl_modes         = {},
		.max_mode         = 1,
		.bl_state_address = 0xd3,
		.state_base_value = 0x80,
		.max_state        = 3,
	},
};

static const char *ALLOWED_FW_20[] __initconst = {
	"1581EMS1.107", // Katana GF66 11UE / 11UG
	NULL
};

static struct msi_ec_conf CONF20 __initdata = {
	.allowed_fw = ALLOWED_FW_20, // WMI2 based
	.charge_control = { // tested
		.address      = 0xd7,
		.offset_start = 0x8a,
		.offset_end   = 0x80,
		.range_min    = 0x8a,
		.range_max    = 0xe4,
	},
	.webcam = { // tested
		.address       = 0x2e,
		.block_address = 0x2f,
		.bit           = 1,
	},
	.fn_win_swap = { // tested
		.address = 0xe8,
		.bit     = 4,
		.invert  = true,
	},
	.cooler_boost = { // tested
		.address = 0x98,
		.bit     = 7,
	},
	.shift_mode = { // tested
		.address = 0xd2,
		.modes = {
			{ SM_ECO_NAME,     0xc2 },
			{ SM_COMFORT_NAME, 0xc1 },
			{ SM_SPORT_NAME,   0xc0 },
			{ SM_TURBO_NAME,   0xc4 },
			MSI_EC_MODE_NULL
		},
	},
	.super_battery = { // tested
		.address = 0xeb,
		.mask    = 0x0f,
	},
	.fan_mode = { // tested
		.address = 0xd4,
		.modes = {
			{ FM_AUTO_NAME,     0x0d },
			{ FM_SILENT_NAME,   0x1d },
			{ FM_ADVANCED_NAME, 0x8d },
			MSI_EC_MODE_NULL
		},
	},
	.cpu = {
		.rt_temp_address       = 0x68, // tested
		.rt_fan_speed_address  = 0xc9, // tested
		.rt_fan_speed_base_min = 0x00, // ! observed on machine (0x35 when fans was at min), but not working !
		.rt_fan_speed_base_max = 0x96, // ! ^ (0x56 with fans on cooler boost) !
		.bs_fan_speed_address  = MSI_EC_ADDR_UNSUPP, // reason: no such setting in the "MSI Center", checked in version 2.0.35
		.bs_fan_speed_base_min = 0x00,
		.bs_fan_speed_base_max = 0x0f,
	},
	.gpu = {
		.rt_temp_address      = 0x80, // tested
		.rt_fan_speed_address = 0xcb, // ! observed the file reporting over 100% fan speed, which should not be possible !
	},
	.leds = { // tested
		.micmute_led_address = 0x2c,
		.mute_led_address    = 0x2d,
		.bit                 = 1,
	},
	.kbd_bl = { // tested
		.bl_mode_address  = MSI_EC_ADDR_UNSUPP, // reason: no such setting in the "MSI Center", checked in version 2.0.35
		.bl_modes         = { 0x00, 0x08 },
		.max_mode         = 1,
		.bl_state_address = 0xd3,
		.state_base_value = 0x80,
		.max_state        = 3,
	},
};

static const char *ALLOWED_FW_21[] __initconst = {
	"16R3EMS1.102", // GF63 Thin 9SC
	"16R3EMS1.104",
	NULL
};

static struct msi_ec_conf CONF21 __initdata = {
	.allowed_fw = ALLOWED_FW_21, // WMI1 based
	.charge_control = {
		.address      = 0xef,
		.offset_start = 0x8a,
		.offset_end   = 0x80,
		.range_min    = 0xbc,
		.range_max    = 0xe4,
	},
	.webcam = {
		.address       = 0x2e,
		.block_address = 0x2f,
		.bit           = 1,
	},
	.fn_win_swap = {
		.address = 0xbf,
		.bit     = 4,
		.invert  = true,
	},
	.cooler_boost = {
		.address = 0x98,
		.bit     = 7,
	},
	.shift_mode = {
		.address = 0xf2,
		.modes = {
			{ SM_ECO_NAME,     0xc2 },
			{ SM_COMFORT_NAME, 0xc1 },
			{ SM_SPORT_NAME,   0xc0 },
			{ SM_TURBO_NAME,   0xc4 },
			MSI_EC_MODE_NULL
		},
	},
	.super_battery = {
		.address = MSI_EC_ADDR_UNSUPP,
		.mask    = 0x0f,
	},
	.fan_mode = {
		.address = 0xf4,
		.modes = {
			{ FM_AUTO_NAME,     0x0d },
			{ FM_BASIC_NAME,    0x4d },
			{ FM_ADVANCED_NAME, 0x8d },
			MSI_EC_MODE_NULL
		},
	},
	.cpu = {
		.rt_temp_address       = 0x68,
		.rt_fan_speed_address  = 0x71,
		.rt_fan_speed_base_min = 0x00,
		.rt_fan_speed_base_max = 0x64,
		.bs_fan_speed_address  = MSI_EC_ADDR_UNKNOWN,
		.bs_fan_speed_base_min = 0x00,
		.bs_fan_speed_base_max = 0x0f,
		// .rt_temp_table_start_adress = ,
		// .rt_fan_speed_table_start_address = ,
	},
	.gpu = {
		.rt_temp_address      = 0x80,
		.rt_fan_speed_address = 0x89,
		// .rt_temp_table_start_adress = ,
		// .rt_fan_speed_table_start_address = ,
	},
	.leds = {
		.micmute_led_address = MSI_EC_ADDR_UNSUPP,
		.mute_led_address    = 0x2d,
		.bit                 = 1,
	},
	.kbd_bl = {
		.bl_mode_address  = MSI_EC_ADDR_UNSUPP, // Only mode is solid red
		.bl_modes         = { 0x00, 0x08 },
		.max_mode         = 1,
		.bl_state_address = 0xf3,
		.state_base_value = 0x80,
		.max_state        = 3,
	},
};

static const char *ALLOWED_FW_22[] __initconst = {
	"17LLEMS1.106", // Alpha 17 B5EEK
	NULL
};

static struct msi_ec_conf CONF22 __initdata = {
	.allowed_fw = ALLOWED_FW_22, // WMI1 based
	.charge_control = {
		.address      = 0xef,
		.offset_start = 0x8a,
		.offset_end   = 0x80,
		.range_min    = 0x8a,
		.range_max    = 0xe4,
	},
	.webcam = {
		.address       = 0x2e,
		.block_address = 0x2f,
		.bit           = 1,
	},
	.fn_win_swap = {
		.address = 0xbf,
		.bit     = 4,
		.invert  = true,
	},
	.cooler_boost = {
		.address = 0x98,
		.bit     = 7,
	},
	.shift_mode = {
		.address = 0xf2,
		.modes = {
			{ SM_ECO_NAME,     0xc2 }, // super_battery = 0xa5
			{ SM_COMFORT_NAME, 0xc1 }, // super_battery = 0xa4
			{ SM_SPORT_NAME,   0xc1 }, // super_battery = 0xa1
			{ SM_TURBO_NAME,   0xc4 }, // super_battery = 0xa0
			MSI_EC_MODE_NULL
		},
	},
	.super_battery = {
		.address = MSI_EC_ADDR_UNKNOWN, // knwon. 0xd5.
		.mask    = 0x0f,
	},
	.fan_mode = {
		.address = 0xf4,
		.modes = {
			{ FM_AUTO_NAME,     0x0d },
			{ FM_SILENT_NAME,   0x1d },
			{ FM_ADVANCED_NAME, 0x8d },
			MSI_EC_MODE_NULL
		},
	},
	.cpu = {
		.rt_temp_address       = 0x68,
		.rt_fan_speed_address  = 0x71,
		.rt_fan_speed_base_min = 0x19,
		.rt_fan_speed_base_max = 0x37,
		.bs_fan_speed_address  = MSI_EC_ADDR_UNKNOWN,
		.bs_fan_speed_base_min = 0x00,
		.bs_fan_speed_base_max = 0x0f,
	},
	.gpu = {
		.rt_temp_address      = 0x80,
		.rt_fan_speed_address = 0x89,
	},
	.leds = {
		.micmute_led_address = 0x2b,
		.mute_led_address    = 0x2c,
		.bit                 = 2,
	},
	.kbd_bl = {
		.bl_mode_address  = MSI_EC_ADDR_UNKNOWN,
		.bl_modes         = { 0x00, 0x08 },
		.max_mode         = 1,
		.bl_state_address = MSI_EC_ADDR_UNSUPP, // RGB
		.state_base_value = 0x80,
		.max_state        = 3,
	},
};

static const char *ALLOWED_FW_23[] __initconst = {
	"16WKEMS1.105", // MSI Bravo 15 A4DDR (issue #134)
	NULL
};

static struct msi_ec_conf CONF23 __initdata = {
	.allowed_fw = ALLOWED_FW_23, // WMI1 based
	.charge_control = { // threshold
		.address      = 0xef,
		.offset_start = 0x8a,
		.offset_end   = 0x80,
		.range_min    = 0x8a,
		.range_max    = 0xe4, // 0xe4 = 100%, but 0x80 too?
	},
	.webcam = {
		.address       = 0x2e,
		.block_address = MSI_EC_ADDR_UNSUPP, // not in MSI app
		.bit           = 1,
	},
	.fn_win_swap = {
		.address = 0xbf,
		.bit     = 4,
		.invert  = true,
	},
	.cooler_boost = {
		.address = 0x98,
		.bit     = 7,
	},
	.shift_mode = {
		.address = 0xf2,
		.modes = {
			// values can also be 0x81... when booting on Linux
			{ SM_COMFORT_NAME, 0xc1 }, // Silent / Balanced / AI
			{ SM_ECO_NAME,     0xc2 }, // Super Battery
			{ SM_TURBO_NAME,   0xc4 }, // Performance
			MSI_EC_MODE_NULL
		},
	},
	.super_battery = {
		.address = MSI_EC_ADDR_UNSUPP, // enabled by "Super Battery" shift mode?
	},
	.fan_mode = {
		.address = 0xf4,
		.modes = {
			// 'd' is not relevant, values can also be 0x00... or 0x03...
			{ FM_AUTO_NAME,     0x0d },
			{ FM_SILENT_NAME,   0x1d },
			{ FM_ADVANCED_NAME, 0x8d },
			MSI_EC_MODE_NULL
		},
	},
	.cpu = {
		.rt_temp_address       = 0x68, // a second value/sensor is at 0x64
		.rt_fan_speed_address  = 0x71, // target speed
		.rt_fan_speed_base_min = 0x00,
		.rt_fan_speed_base_max = 0x96, // at 150%
		.bs_fan_speed_address  = MSI_EC_ADDR_UNSUPP,
		.bs_fan_speed_base_min = 0x00,
		.bs_fan_speed_base_max = 0x0f,
		// current RPM speed is 480000/x
		// with x 2 bytes at 0xcc and 0xcd
	},
	.gpu = {
		.rt_temp_address      = 0x80,
		.rt_fan_speed_address = 0x89, // target speed
		// current RPM speed is 480000/x
		// with x 2 bytes at 0xca and 0xcb
	},
	.leds = {
		// No LED indicator
		.micmute_led_address = MSI_EC_ADDR_UNSUPP,
		.mute_led_address    = MSI_EC_ADDR_UNSUPP,
	},
	.kbd_bl = {
		.bl_mode_address  = MSI_EC_ADDR_UNSUPP, // not in MSI Center
		.bl_modes         = { 0x00, 0x08 },
		.max_mode         = 1,
		.bl_state_address = 0xf3,
		.state_base_value = 0x80,
		.max_state        = 3,
	},
};

static const char *ALLOWED_FW_24[] __initconst = {
	"14D1EMS1.103", // Modern 14 B10MW (#100)
	NULL
};

static struct msi_ec_conf CONF24 __initdata = {
	.allowed_fw = ALLOWED_FW_24, // WMI1 based
	.charge_control = {
		.address      = 0xef,
		.offset_start = 0x8a,
		.offset_end   = 0x80,
		.range_min    = 0x8a,
		.range_max    = 0xe4,
	},
	.webcam = {
		.address       = 0x2E,
		.block_address = 0x2F,
		.bit           = 1,
	},
	.fn_win_swap = {
		.address = 0xBF,
		.bit     = 4,
		.invert  = true,
	},
	.cooler_boost = {
		.address = 0x98,
		.bit     = 7,
	},
	.shift_mode = {
		.address = 0xf2,
		.modes = {
			{ SM_ECO_NAME,     0xC2 }, // Super Battery
			{ SM_COMFORT_NAME, 0xC1 }, // + Silent
			{ SM_SPORT_NAME,   0xC0 },
			MSI_EC_MODE_NULL
		},
	},
	.super_battery = {
		.address = MSI_EC_ADDR_UNSUPP, // not 0xD5, tested
		.mask    = 0x0f,
	},
	.fan_mode = { // Creator Center sets 0x?0 instead of 0x?D
		.address = 0xf4,
		.modes = {
			{ FM_AUTO_NAME,     0x0d },
			{ FM_SILENT_NAME,   0x1d },
			{ FM_ADVANCED_NAME, 0x8d },
			MSI_EC_MODE_NULL
		},
	},
	.cpu = {
		.rt_temp_address       = 0x68,
		.rt_fan_speed_address  = 0x71,
		.rt_fan_speed_base_min = 0x00,
		.rt_fan_speed_base_max = 0x96,
		.bs_fan_speed_address  = MSI_EC_ADDR_UNSUPP,
		.bs_fan_speed_base_min = 0x00,
		.bs_fan_speed_base_max = 0x0f,
	},
	.gpu = {
		.rt_temp_address      = MSI_EC_ADDR_UNSUPP,
		.rt_fan_speed_address = MSI_EC_ADDR_UNSUPP,
	},
	.leds = {
		.micmute_led_address = 0x2B,
		.mute_led_address    = 0x2C,
		.bit                 = 2,
	},
	.kbd_bl = {
		.bl_mode_address  = MSI_EC_ADDR_UNSUPP,
		.bl_modes         = { 0x00, 0x08 },
		.max_mode         = 1,
		.bl_state_address = 0xF3,
		.state_base_value = 0x80,
		.max_state        = 3,
	},
};

static const char *ALLOWED_FW_25[] __initconst = {
	"14F1EMS1.209", // Summit E14 Flip Evo A13MT
	"14F1EMS1.211",
	NULL
};

static struct msi_ec_conf CONF25 __initdata = {
	.allowed_fw = ALLOWED_FW_25, // WMI2 based
	.charge_control = {
		.address      = 0xd7,
		.offset_start = 0x8a,
		.offset_end   = 0x80,
		.range_min    = 0x8a,
		.range_max    = 0xe4,
	},
	.webcam = {
		.address       = 0x2e,
		.block_address = 0x2f,
		.bit           = 1,
	},
	.fn_win_swap = {
		.address = 0xe8,
		.bit     = 4,
		.invert  = false,
	},
	.cooler_boost = {
		.address = 0x98,
		.bit     = 7,
	},
	.shift_mode = {
		.address = 0xd2,
		.modes = {
			{ SM_ECO_NAME,     0xc2 },
			{ SM_COMFORT_NAME, 0xc1 },
			{ SM_TURBO_NAME,   0xc4 },
			MSI_EC_MODE_NULL
		},
	},
	.super_battery = {
		.address = 0xeb,
		.mask    = 0x0f,
	},
	.fan_mode = {
		.address = 0xd4,
		.modes = {
			{ FM_AUTO_NAME,     0x0d },
			{ FM_SILENT_NAME,   0x1d },
			{ FM_ADVANCED_NAME, 0x8d },
			MSI_EC_MODE_NULL
		},
	},
	.cpu = {
		.rt_temp_address       = 0x68,
		.rt_fan_speed_address  = 0x71,
		.rt_fan_speed_base_min = 0x19,
		.rt_fan_speed_base_max = 0x37,
		.bs_fan_speed_address  = MSI_EC_ADDR_UNSUPP,
		.bs_fan_speed_base_min = 0x00,
		.bs_fan_speed_base_max = 0x0f,
	},
	.gpu = {
		.rt_temp_address      = MSI_EC_ADDR_UNKNOWN,
		.rt_fan_speed_address = 0x89,
	},
	.leds = {
		.micmute_led_address = 0x2c,
		.mute_led_address    = 0x2d,
		.bit                 = 1,
	},
	.kbd_bl = {
		.bl_mode_address  = 0x2c,
		.bl_modes         = { 0x00, 0x08 }, // 00 - on, 08 - 10 sec auto off
		.max_mode         = 1,
		.bl_state_address = 0xd3,
		.state_base_value = 0x80,
		.max_state        = 3,
	},
};

static const char *ALLOWED_FW_26[] __initconst = {
	"14DLEMS1.105", // Modern 14 B5M
	NULL
};

static struct msi_ec_conf CONF26 __initdata = {
	.allowed_fw = ALLOWED_FW_26, // WMI1 based
	.charge_control = {
		.address      = 0xef,
		.offset_start = 0x8a,
		.offset_end   = 0x80,
		.range_min    = 0xbc,
		.range_max    = 0xe4,
	},
	.webcam = {
		.address       = 0x2e,
		.block_address = 0x2f,
		.bit           = 1,
	},
	.fn_win_swap = {
		.address = 0xbf,
		.bit     = 4,
		.invert  = false,
	},
	.cooler_boost = {
		.address = 0x98,
		.bit     = 7,
	},
	.shift_mode = {
		.address = 0xf2,
		.modes = {
			{ SM_ECO_NAME,     0xc2 }, // Super Battery
			{ SM_COMFORT_NAME, 0xc1 }, // Silent / Balanced / AI
			{ SM_SPORT_NAME,   0xc0 }, // Performance
			MSI_EC_MODE_NULL
		},
	},
	.super_battery = {
		.address = MSI_EC_ADDR_UNSUPP, // 0x33 switches between 0x0D and 0x05 
		.mask    = 0x0f,
	},
	.fan_mode = {
		.address = 0xd4,
		.modes = {
			{ FM_AUTO_NAME,     0x0d },
			{ FM_SILENT_NAME,   0x1d },
			{ FM_ADVANCED_NAME, 0x8d },
			MSI_EC_MODE_NULL
		},
	},
	.cpu = {
		.rt_temp_address       = 0x68,
		.rt_fan_speed_address  = 0xcd,
		.rt_fan_speed_base_min = 0x19,
		.rt_fan_speed_base_max = 0x37,
		.bs_fan_speed_address  = MSI_EC_ADDR_UNSUPP,
		.bs_fan_speed_base_min = 0x00,
		.bs_fan_speed_base_max = 0x0f,
	},
	.gpu = {
		.rt_temp_address      = MSI_EC_ADDR_UNSUPP,
		.rt_fan_speed_address = MSI_EC_ADDR_UNSUPP,
	},
	.leds = {
		.micmute_led_address = 0x2b,
		.mute_led_address    = 0x2c,
		.bit                 = 2,
	},
	.kbd_bl = {
		.bl_mode_address  = MSI_EC_ADDR_UNSUPP, // not presented in MSI app
		.bl_modes         = { 0x00, 0x08 },
		.max_mode         = 1,
		.bl_state_address = 0xf3,
		.state_base_value = 0x80,
		.max_state        = 3,
	},
};

static const char *ALLOWED_FW_27[] __initconst = {
	"17S2IMS1.113", // Raider GE78 HX Smart Touchpad 13V
	NULL
};

static struct msi_ec_conf CONF27 __initdata = {
	.allowed_fw = ALLOWED_FW_27, // WMI2 based
	.charge_control = {
		.address      = 0xd7,
		.offset_start = 0x8a,
		.offset_end   = 0x80,
		.range_min    = 0x8a,
		.range_max    = 0xe4,
	},
	.webcam = {
		.address       = 0x2e,
		.block_address = 0x2f,
		.bit           = 1,
	},
	.fn_win_swap = {
		.address = 0xe8,
		.bit     = 4,
		.invert  = true,
	},
	.cooler_boost = {
		.address = 0x98,
		.bit     = 7,
	},
	.shift_mode = {
		.address = 0xd2,
		.modes = {
			{ SM_ECO_NAME,     0xc2 },
			{ SM_COMFORT_NAME, 0xc1 },
			{ SM_SPORT_NAME,   0xc0 },
			{ SM_TURBO_NAME,   0xc4 },
			MSI_EC_MODE_NULL
		},
	},
	.super_battery = {
		.address = 0xeb,
		.mask    = 0x0f,
	},
	.fan_mode = {
		.address = 0xd4,
		.modes = {
			{ FM_AUTO_NAME,     0x0d },
			{ FM_SILENT_NAME,   0x1d },
			{ FM_ADVANCED_NAME, 0x8d },
			MSI_EC_MODE_NULL
		},
	},
	.cpu = {
		.rt_temp_address       = 0x68,
		.rt_fan_speed_address  = 0x71,
		.rt_fan_speed_base_min = 0x00,
		.rt_fan_speed_base_max = 0x96,
		.bs_fan_speed_address  = MSI_EC_ADDR_UNKNOWN,
		.bs_fan_speed_base_min = 0x00,
		.bs_fan_speed_base_max = 0x0f,
	},
	.gpu = {
		.rt_temp_address      = 0x80,
		.rt_fan_speed_address = 0x89,
	},
	.leds = {
		.micmute_led_address = 0x2c,
		.mute_led_address    = 0x2d,
		.bit                 = 1,
	},
	.kbd_bl = {
		.bl_mode_address  = MSI_EC_ADDR_UNSUPP,
		.bl_modes         = { 0x00, 0x08 },
		.max_mode         = 1,
		.bl_state_address = MSI_EC_ADDR_UNSUPP,
		.state_base_value = 0x80,
		.max_state        = 3,
	},
};

static const char *ALLOWED_FW_28[] __initconst = {
	"1822EMS1.105", // Titan 18 HX A14V
	"1822EMS1.109", // WMI 2.8
	"1822EMS1.111",
	"1822EMS1.112",
	NULL
};

static struct msi_ec_conf CONF28 __initdata = {
	.allowed_fw = ALLOWED_FW_28,
	.charge_control = {
		.address      = 0xd7,
		.offset_start = 0x8a,
		.offset_end   = 0x80,
		.range_min    = 0x8a,
		.range_max    = 0xe4,
	},
	// .usb_share  {
	// 	.address      = 0xbf, // states: 0x08 || 0x28
	// 	.bit          = 5,
	// }, // Like Katana 17 B11UCX
	.webcam = {
		.address       = MSI_EC_ADDR_UNSUPP,
		.block_address = MSI_EC_ADDR_UNSUPP,
		.bit           = 1,
	},
	.fn_win_swap = {
		.address = 0xe8,
		.bit     = 4, // 0x01-0x11
	},
	.cooler_boost = {
		.address = 0x98,
		.bit     = 7,
	},
	.shift_mode = {
		.address = 0xd2,
		.modes = {
			{ SM_ECO_NAME,     0xc2 }, // super battery
			{ SM_COMFORT_NAME, 0xc1 }, // balanced
			{ SM_TURBO_NAME,   0xc4 }, // extreme
			MSI_EC_MODE_NULL
		},
	},
	.super_battery = {
		.address = 0xeb, // 0x0F ( on ) or 0x00 ( off ) on 0xEB
		.mask    = 0x0f, // 00, 0f
	},
	.fan_mode = {
		.address = 0xd4,
		.modes = {
			{ FM_AUTO_NAME,     0x0d },
			{ FM_SILENT_NAME,   0x1d },
			{ FM_ADVANCED_NAME, 0x8d },
			MSI_EC_MODE_NULL
		},
	},
	.cpu = {
		.rt_temp_address       = 0x68,
		.rt_fan_speed_address  = 0x71,
		.rt_fan_speed_base_min = 0x00,
		.rt_fan_speed_base_max = 0x96,
		.bs_fan_speed_address  = MSI_EC_ADDR_UNSUPP,
		.bs_fan_speed_base_min = 0x00,
		.bs_fan_speed_base_max = 0x0f,
		// n/rpm register is C9
	},
	.gpu = {
		.rt_temp_address      = 0x80,
		.rt_fan_speed_address = 0x89,
	},
	.leds = {
		.micmute_led_address = 0x2c,
		.mute_led_address    = 0x2d,
		.bit                 = 1,
	},
	.kbd_bl = {
		.bl_mode_address  = MSI_EC_ADDR_UNSUPP, // KB auto turn off
		.bl_modes         = { 0x00, 0x08 }, // always on; off after 10 sec
		.max_mode         = 1,
		.bl_state_address = 0xd3,
		.state_base_value = 0x81,
		.max_state        = 3,
	},
};

static const char *ALLOWED_FW_20[] __initconst = {
	"16V5EMS1.107", // MSI GS66 12UGS
	NULL
};

static struct msi_ec_conf CONF20 __initdata = {
	.allowed_fw = ALLOWED_FW_20,
	.charge_control = {
		.address      = 0xd7,
		.offset_start = 0x8a,
		.offset_end   = 0x80,
		.range_min    = 0x8a,
		.range_max    = 0xe4,
	},
	// .usb_share  {
	// 	.address      = 0xbf,
	// 	.bit          = 5,
	// },
	.webcam = {
		.address       = 0x2e,
		.block_address = 0x2f,
		.bit           = 1,
	},
	.fn_win_swap = {
		.address = 0xe8,
		.bit     = 4,
	},
	.cooler_boost = {
		.address = 0x98,
		.bit     = 7,
	},
	.shift_mode = {
		.address = 0xd2,
		.modes = {
			{ SM_ECO_NAME,     0xc2 }, // super battery
			{ SM_COMFORT_NAME, 0xc1 }, // balanced
			{ SM_TURBO_NAME,   0xc4 }, // extreme
			MSI_EC_MODE_NULL
		},
	},
	.super_battery = {
		.address = 0xeb,
		.mask    = 0x0f,
	},
	.fan_mode = {
		.address = 0xd4,
		.modes = {
			{ FM_AUTO_NAME,     0x0d },
			{ FM_SILENT_NAME,   0x1d },
			{ FM_ADVANCED_NAME, 0x8d },
			MSI_EC_MODE_NULL
		},
	},
	.cpu = {
		.rt_temp_address       = 0x68,
		.rt_fan_speed_address  = MSI_EC_ADDR_UNKNOWN, // 0xc9
		.rt_fan_speed_base_min = 0x00, // ?
		.rt_fan_speed_base_max = 0x3d, // ?
		.bs_fan_speed_address  = MSI_EC_ADDR_UNKNOWN, // 0xcd
		.bs_fan_speed_base_min = 0x00, // ?
		.bs_fan_speed_base_max = 0x0f, // ?
	},
	.gpu = {
		.rt_temp_address      = 0x80,
		.rt_fan_speed_address = 0xcb,
	},
	.leds = {
		.micmute_led_address = MSI_EC_ADDR_UNSUPP,
		.mute_led_address    = MSI_EC_ADDR_UNSUPP,
		.bit                 = 1,
	},
	.kbd_bl = {
		.bl_mode_address  = MSI_EC_ADDR_UNSUPP,
		.bl_modes         = { },
		.max_mode         = 1,
		.bl_state_address = MSI_EC_ADDR_UNSUPP,
		.state_base_value = 0x80,
		.max_state        = 3,
	},
};

static struct msi_ec_conf *CONFIGURATIONS[] __initdata = {
	&CONF0,
	&CONF1,
	&CONF2,
	&CONF3,
	&CONF4,
	&CONF5,
	&CONF6,
	&CONF7,
	&CONF8,
	&CONF9,
	&CONF10,
	&CONF11,
	&CONF12,
	&CONF13,
	&CONF14,
	&CONF15,
	&CONF16,
	&CONF17,
	&CONF18,
	&CONF19,
<<<<<<< HEAD
	&CONF20,
	&CONF21,
	&CONF22,
	&CONF23,
	&CONF24,
	&CONF25,
	&CONF26,
	&CONF27,
	&CONF28,
=======
    	&CONF20,
>>>>>>> 1c333289
	NULL
};

static bool conf_loaded = false;
static struct msi_ec_conf conf; // current configuration

struct attribute_support {
	struct attribute *attribute;
	bool supported;
};

static char *firmware = NULL;
module_param(firmware, charp, 0);
MODULE_PARM_DESC(firmware, "Load a configuration for a specified firmware version");

static bool debug = false;
module_param(debug, bool, 0);
MODULE_PARM_DESC(debug, "Load the driver in the debug mode, exporting the debug attributes");

// ============================================================ //
// Helper functions
// ============================================================ //

#define streq(x, y) (strcmp(x, y) == 0 || strcmp(x, y "\n") == 0)

#define set_bit(v, b)   (v |= (1 << b))
#define unset_bit(v, b) (v &= ~(1 << b))
#define check_bit(v, b) ((bool)((v >> b) & 1))

// compares two strings, trimming newline at the end the second
static int strcmp_trim_newline2(const char *s, const char *s_nl)
{
	size_t s_nl_length = strlen(s_nl);

	if (s_nl_length - 1 > MSI_EC_SHIFT_MODE_NAME_LIMIT)
		return -1;

	if (s_nl[s_nl_length - 1] == '\n') {
		char s2[MSI_EC_SHIFT_MODE_NAME_LIMIT + 1];
		memcpy(s2, s_nl, s_nl_length - 1);
		s2[s_nl_length - 1] = '\0';
		return strcmp(s, s2);
	}

	return strcmp(s, s_nl);
}

static int ec_read_seq(u8 addr, u8 *buf, u8 len)
{
	int result;
	for (u8 i = 0; i < len; i++) {
		result = ec_read(addr + i, buf + i);
		if (result < 0)
			return result;
	}
	return 0;
}

static int ec_set_by_mask(u8 addr, u8 mask)
{
	int result;
	u8 stored;

	result = ec_read(addr, &stored);
	if (result < 0)
		return result;

	stored |= mask;

	return ec_write(addr, stored);
}

static int ec_unset_by_mask(u8 addr, u8 mask)
{
	int result;
	u8 stored;

	result = ec_read(addr, &stored);
	if (result < 0)
		return result;

	stored &= ~mask;

	return ec_write(addr, stored);
}

static int ec_check_by_mask(u8 addr, u8 mask, bool *output)
{
	int result;
	u8 stored;

	result = ec_read(addr, &stored);
	if (result < 0)
		return result;

	*output = ((stored & mask) == mask);

	return 0;
}

static int ec_set_bit(u8 addr, u8 bit, bool value)
{
	int result;
	u8 stored;

	result = ec_read(addr, &stored);
	if (result < 0)
		return result;

	if (value)
		set_bit(stored, bit);
	else
		unset_bit(stored, bit);

	return ec_write(addr, stored);
}

static int ec_check_bit(u8 addr, u8 bit, bool *output)
{
	int result;
	u8 stored;

	result = ec_read(addr, &stored);
	if (result < 0)
		return result;

	*output = check_bit(stored, bit);

	return 0;
}

static int ec_get_firmware_version(u8 buf[MSI_EC_FW_VERSION_LENGTH + 1])
{
	int result;

	memset(buf, 0, MSI_EC_FW_VERSION_LENGTH + 1);
	result = ec_read_seq(MSI_EC_FW_VERSION_ADDRESS, buf,
			     MSI_EC_FW_VERSION_LENGTH);
	if (result < 0)
		return result;

	return MSI_EC_FW_VERSION_LENGTH + 1;
}

// ============================================================ //
// Sysfs power_supply subsystem
// ============================================================ //

static ssize_t charge_control_threshold_show(u8 offset, struct device *device,
					     struct device_attribute *attr,
					     char *buf)
{
	u8 rdata;
	int result;

	result = ec_read(conf.charge_control.address, &rdata);
	if (result < 0)
		return result;

	// thresholds are unknown
	if (rdata == 0x80) {
		return sysfs_emit(buf, "0\n");
	}

	return sysfs_emit(buf, "%i\n", rdata - offset);
}

static ssize_t charge_control_threshold_store(u8 offset, struct device *dev,
					      struct device_attribute *attr,
					      const char *buf, size_t count)
{
	u8 wdata;
	int result;

	result = kstrtou8(buf, 10, &wdata);
	if (result < 0)
		return result;

	wdata += offset;
	if (wdata < conf.charge_control.range_min ||
	    wdata > conf.charge_control.range_max)
		return -EINVAL;

	result = ec_write(conf.charge_control.address, wdata);
	if (result < 0)
		return result;

	return count;
}

static ssize_t
charge_control_start_threshold_show(struct device *device,
				    struct device_attribute *attr, char *buf)
{
	return charge_control_threshold_show(conf.charge_control.offset_start,
					     device, attr, buf);
}

static ssize_t
charge_control_start_threshold_store(struct device *dev,
				     struct device_attribute *attr,
				     const char *buf, size_t count)
{
	return charge_control_threshold_store(
		conf.charge_control.offset_start, dev, attr, buf, count);
}

static ssize_t charge_control_end_threshold_show(struct device *device,
						 struct device_attribute *attr,
						 char *buf)
{
	return charge_control_threshold_show(conf.charge_control.offset_end,
					     device, attr, buf);
}

static ssize_t charge_control_end_threshold_store(struct device *dev,
						  struct device_attribute *attr,
						  const char *buf, size_t count)
{
	return charge_control_threshold_store(conf.charge_control.offset_end,
					      dev, attr, buf, count);
}

static DEVICE_ATTR_RW(charge_control_start_threshold);
static DEVICE_ATTR_RW(charge_control_end_threshold);

static struct attribute *msi_battery_attrs[] = {
	&dev_attr_charge_control_start_threshold.attr,
	&dev_attr_charge_control_end_threshold.attr,
	NULL
};

ATTRIBUTE_GROUPS(msi_battery);

#if (LINUX_VERSION_CODE >= KERNEL_VERSION(6,2,0))
static int msi_battery_add(struct power_supply *battery,
			   struct acpi_battery_hook *hook)
#else
static int msi_battery_add(struct power_supply *battery)
#endif
{
	return device_add_groups(&battery->dev, msi_battery_groups);
}

#if (LINUX_VERSION_CODE >= KERNEL_VERSION(6,2,0))
static int msi_battery_remove(struct power_supply *battery,
			      struct acpi_battery_hook *hook)
#else
static int msi_battery_remove(struct power_supply *battery)
#endif
{
	device_remove_groups(&battery->dev, msi_battery_groups);
	return 0;
}

static struct acpi_battery_hook battery_hook = {
	.add_battery = msi_battery_add,
	.remove_battery = msi_battery_remove,
	.name = MSI_EC_DRIVER_NAME,
};

// ============================================================ //
// Sysfs platform device attributes (root)
// ============================================================ //

static ssize_t webcam_common_show(u8 address,
			          char *buf,
				  const char *str_on_0,
				  const char *str_on_1)
{
	int result;
	bool bit_value;

	result = ec_check_bit(address, conf.webcam.bit, &bit_value);
	if (result < 0)
		return result;

	if (bit_value) {
		return sysfs_emit(buf, "%s\n", str_on_1);
	} else {
		return sysfs_emit(buf, "%s\n", str_on_0);
	}
}

static ssize_t webcam_common_store(u8 address,
				   const char *buf,
				   size_t count,
				   const char *str_for_0,
				   const char *str_for_1)
{
	int result = -EINVAL;

	if (strcmp_trim_newline2(str_for_1, buf) == 0)
		result = ec_set_bit(address, conf.webcam.bit, true);

	if (strcmp_trim_newline2(str_for_0, buf) == 0)
		result = ec_set_bit(address, conf.webcam.bit, false);

	if (result < 0)
		return result;

	return count;
}

static ssize_t webcam_show(struct device *device,
			   struct device_attribute *attr,
			   char *buf)
{
	return webcam_common_show(conf.webcam.address,
				  buf,
				  "off", "on");
}

static ssize_t webcam_store(struct device *dev,
			    struct device_attribute *attr,
			    const char *buf, size_t count)
{
	return webcam_common_store(conf.webcam.address,
				   buf, count,
				   "off", "on");
}

static ssize_t webcam_block_show(struct device *device,
				 struct device_attribute *attr,
				 char *buf)
{
	return webcam_common_show(conf.webcam.block_address,
				  buf,
				  "on", "off");
}

static ssize_t webcam_block_store(struct device *dev,
				  struct device_attribute *attr,
			          const char *buf, size_t count)
{
	return webcam_common_store(conf.webcam.block_address,
				   buf, count,
				   "on", "off");
}

static ssize_t fn_key_show(struct device *device, struct device_attribute *attr,
			   char *buf)
{
	int result;
	bool bit_value;

	result = ec_check_bit(conf.fn_win_swap.address, conf.fn_win_swap.bit, &bit_value);

	if (bit_value ^ conf.fn_win_swap.invert) {
		return sysfs_emit(buf, "%s\n", "right");
	} else {
		return sysfs_emit(buf, "%s\n", "left");
	}
}

static ssize_t fn_key_store(struct device *dev, struct device_attribute *attr,
			    const char *buf, size_t count)
{
	int result;

	if (streq(buf, "right")) {
		result = ec_set_bit(conf.fn_win_swap.address,
				    conf.fn_win_swap.bit,
				    true ^ conf.fn_win_swap.invert);
	} else if (streq(buf, "left")) {
		result = ec_set_bit(conf.fn_win_swap.address,
				    conf.fn_win_swap.bit,
				    false ^ conf.fn_win_swap.invert);
	}

	if (result < 0)
		return result;

	return count;
}

static ssize_t win_key_show(struct device *device,
			    struct device_attribute *attr, char *buf)
{
	int result;
	bool bit_value;

	result = ec_check_bit(conf.fn_win_swap.address, conf.fn_win_swap.bit, &bit_value);

	if (bit_value ^ conf.fn_win_swap.invert) {
		return sysfs_emit(buf, "%s\n", "left");
	} else {
		return sysfs_emit(buf, "%s\n", "right");
	}
}

static ssize_t win_key_store(struct device *dev, struct device_attribute *attr,
			     const char *buf, size_t count)
{
	int result;

	if (streq(buf, "right")) {
		result = ec_set_bit(conf.fn_win_swap.address,
				    conf.fn_win_swap.bit,
				    false ^ conf.fn_win_swap.invert);
	} else if (streq(buf, "left")) {
		result = ec_set_bit(conf.fn_win_swap.address,
				    conf.fn_win_swap.bit,
				    true ^ conf.fn_win_swap.invert);
	}

	if (result < 0)
		return result;

	return count;
}

static ssize_t battery_mode_show(struct device *device,
				 struct device_attribute *attr, char *buf)
{
	u8 rdata;
	int result;

	result = ec_read(conf.charge_control.address, &rdata);
	if (result < 0)
		return result;

	if (rdata == conf.charge_control.range_max) {
		return sysfs_emit(buf, "%s\n", "max");
	} else if (rdata == conf.charge_control.offset_end + 80) { // up to 80%
		return sysfs_emit(buf, "%s\n", "medium");
	} else if (rdata == conf.charge_control.offset_end + 60) { // up to 60%
		return sysfs_emit(buf, "%s\n", "min");
	} else {
		return sysfs_emit(buf, "%s (%i)\n", "unknown", rdata);
	}
}

static ssize_t battery_mode_store(struct device *dev,
				  struct device_attribute *attr,
				  const char *buf, size_t count)
{
	int result = -EINVAL;

	if (streq(buf, "max"))
		result = ec_write(conf.charge_control.address,
				  conf.charge_control.range_max);

	else if (streq(buf, "medium")) // up to 80%
		result = ec_write(conf.charge_control.address,
				  conf.charge_control.offset_end + 80);

	else if (streq(buf, "min")) // up to 60%
		result = ec_write(conf.charge_control.address,
				  conf.charge_control.offset_end + 60);

	if (result < 0)
		return result;

	return count;
}

static ssize_t cooler_boost_show(struct device *device,
				 struct device_attribute *attr, char *buf)
{
	int result;
	bool bit_value;

	result = ec_check_bit(conf.cooler_boost.address, conf.cooler_boost.bit, &bit_value);

	if (bit_value) {
		return sysfs_emit(buf, "%s\n", "on");
	} else {
		return sysfs_emit(buf, "%s\n", "off");
	}
}

static ssize_t cooler_boost_store(struct device *dev,
				  struct device_attribute *attr,
				  const char *buf, size_t count)
{
	int result = -EINVAL;

	if (streq(buf, "on"))
		result = ec_set_bit(conf.cooler_boost.address,
				    conf.cooler_boost.bit,
				    true);

	else if (streq(buf, "off"))
		result = ec_set_bit(conf.cooler_boost.address,
				    conf.cooler_boost.bit,
				    false);

	if (result < 0)
		return result;

	return count;
}

static ssize_t available_shift_modes_show(struct device *device,
				          struct device_attribute *attr,
				          char *buf)
{
	int result = 0;
	int count = 0;

	for (int i = 0; conf.shift_mode.modes[i].name; i++) {
		// NULL entries have NULL name

		result = sysfs_emit_at(buf, count, "%s\n", conf.shift_mode.modes[i].name);
		if (result < 0)
			return result;
		count += result;
	}

	return count;
}

static ssize_t shift_mode_show(struct device *device,
			       struct device_attribute *attr,
			       char *buf)
{
	u8 rdata;
	int result;

	result = ec_read(conf.shift_mode.address, &rdata);
	if (result < 0)
		return result;

	if (rdata == 0x80)
		return sysfs_emit(buf, "%s\n", "unspecified");

	for (int i = 0; conf.shift_mode.modes[i].name; i++) {
		// NULL entries have NULL name

		if (rdata == conf.shift_mode.modes[i].value) {
			return sysfs_emit(buf, "%s\n", conf.shift_mode.modes[i].name);
		}
	}

	return sysfs_emit(buf, "%s (%i)\n", "unknown", rdata);
}

static ssize_t shift_mode_store(struct device *dev,
				struct device_attribute *attr, const char *buf,
				size_t count)
{
	int result;

	for (int i = 0; conf.shift_mode.modes[i].name; i++) {
		// NULL entries have NULL name

		if (strcmp_trim_newline2(conf.shift_mode.modes[i].name, buf) == 0) {
			result = ec_write(conf.shift_mode.address,
					  conf.shift_mode.modes[i].value);
			if (result < 0)
				return result;

			return count;
		}
	}

	return -EINVAL;
}

static ssize_t super_battery_show(struct device *device,
				  struct device_attribute *attr, char *buf)
{
	int result;
	bool enabled;

	result = ec_check_by_mask(conf.super_battery.address,
				  conf.super_battery.mask,
				  &enabled);

	if (enabled) {
		return sysfs_emit(buf, "%s\n", "on");
	} else {
		return sysfs_emit(buf, "%s\n", "off");
	}
}

static ssize_t super_battery_store(struct device *dev,
				   struct device_attribute *attr,
				   const char *buf, size_t count)
{
	int result = -EINVAL;

	if (streq(buf, "on"))
		result = ec_set_by_mask(conf.super_battery.address,
				        conf.super_battery.mask);

	else if (streq(buf, "off"))
		result = ec_unset_by_mask(conf.super_battery.address,
					  conf.super_battery.mask);

	if (result < 0)
		return result;

	return count;
}

static ssize_t available_fan_modes_show(struct device *device,
					struct device_attribute *attr,
					char *buf)
{
	int result = 0;
	int count = 0;

	for (int i = 0; conf.fan_mode.modes[i].name; i++) {
		// NULL entries have NULL name

		result = sysfs_emit_at(buf, count, "%s\n", conf.fan_mode.modes[i].name);
		if (result < 0)
			return result;
		count += result;
	}

	return count;
}

static ssize_t fan_mode_show(struct device *device,
			     struct device_attribute *attr, char *buf)
{
	u8 rdata;
	int result;

	result = ec_read(conf.fan_mode.address, &rdata);
	if (result < 0)
		return result;

	for (int i = 0; conf.fan_mode.modes[i].name; i++) {
		// NULL entries have NULL name

		if (rdata == conf.fan_mode.modes[i].value) {
			return sysfs_emit(buf, "%s\n", conf.fan_mode.modes[i].name);
		}
	}

	return sysfs_emit(buf, "%s (%i)\n", "unknown", rdata);
}

static ssize_t fan_mode_store(struct device *dev, struct device_attribute *attr,
			      const char *buf, size_t count)
{
	int result;

	for (int i = 0; conf.fan_mode.modes[i].name; i++) {
		// NULL entries have NULL name

		if (strcmp_trim_newline2(conf.fan_mode.modes[i].name, buf) == 0) {
			result = ec_write(conf.fan_mode.address,
					  conf.fan_mode.modes[i].value);
			if (result < 0)
				return result;

			return count;
		}
	}

	return -EINVAL;
}

static ssize_t fw_version_show(struct device *device,
			       struct device_attribute *attr, char *buf)
{
	u8 rdata[MSI_EC_FW_VERSION_LENGTH + 1];
	int result;

	result = ec_get_firmware_version(rdata);
	if (result < 0)
		return result;

	return sysfs_emit(buf, "%s\n", rdata);
}

static ssize_t fw_release_date_show(struct device *device,
				    struct device_attribute *attr, char *buf)
{
	u8 rdate[MSI_EC_FW_DATE_LENGTH + 1];
	u8 rtime[MSI_EC_FW_TIME_LENGTH + 1];
	int result;
	int year, month, day, hour, minute, second;

	memset(rdate, 0, MSI_EC_FW_DATE_LENGTH + 1);
	result = ec_read_seq(MSI_EC_FW_DATE_ADDRESS, rdate,
			     MSI_EC_FW_DATE_LENGTH);
	if (result < 0)
		return result;
	sscanf(rdate, "%02d%02d%04d", &month, &day, &year);

	memset(rtime, 0, MSI_EC_FW_TIME_LENGTH + 1);
	result = ec_read_seq(MSI_EC_FW_TIME_ADDRESS, rtime,
			     MSI_EC_FW_TIME_LENGTH);
	if (result < 0)
		return result;
	sscanf(rtime, "%02d:%02d:%02d", &hour, &minute, &second);

	return sysfs_emit(buf, "%04d/%02d/%02d %02d:%02d:%02d\n", year, month, day,
		          hour, minute, second);
}

static DEVICE_ATTR_RW(webcam);
static DEVICE_ATTR_RW(webcam_block);
static DEVICE_ATTR_RW(fn_key);
static DEVICE_ATTR_RW(win_key);
static DEVICE_ATTR_RW(battery_mode);
static DEVICE_ATTR_RW(cooler_boost);
static DEVICE_ATTR_RO(available_shift_modes);
static DEVICE_ATTR_RW(shift_mode);
static DEVICE_ATTR_RW(super_battery);
static DEVICE_ATTR_RO(available_fan_modes);
static DEVICE_ATTR_RW(fan_mode);
static DEVICE_ATTR_RO(fw_version);
static DEVICE_ATTR_RO(fw_release_date);

// ============================================================ //
// Sysfs platform device attributes (cpu)
// ============================================================ //

static ssize_t cpu_realtime_temperature_show(struct device *device,
					     struct device_attribute *attr,
					     char *buf)
{
	u8 rdata;
	int result;

	result = ec_read(conf.cpu.rt_temp_address, &rdata);
	if (result < 0)
		return result;

	return sysfs_emit(buf, "%i\n", rdata);
}

static ssize_t cpu_realtime_fan_speed_show(struct device *device,
					   struct device_attribute *attr,
					   char *buf)
{
	u8 rdata;
	int result;

	result = ec_read(conf.cpu.rt_fan_speed_address, &rdata);
	if (result < 0)
		return result;

	if ((rdata < conf.cpu.rt_fan_speed_base_min ||
	    rdata > conf.cpu.rt_fan_speed_base_max))
		return -EINVAL;

	return sysfs_emit(buf, "%i\n",
		          100 * (rdata - conf.cpu.rt_fan_speed_base_min) /
				  (conf.cpu.rt_fan_speed_base_max -
				   conf.cpu.rt_fan_speed_base_min));
}

static ssize_t cpu_basic_fan_speed_show(struct device *device,
					struct device_attribute *attr,
					char *buf)
{
	u8 rdata;
	int result;

	result = ec_read(conf.cpu.bs_fan_speed_address, &rdata);
	if (result < 0)
		return result;

	if (rdata < conf.cpu.bs_fan_speed_base_min ||
	    rdata > conf.cpu.bs_fan_speed_base_max)
		return -EINVAL;

	return sysfs_emit(buf, "%i\n",
		          100 * (rdata - conf.cpu.bs_fan_speed_base_min) /
				  (conf.cpu.bs_fan_speed_base_max -
				   conf.cpu.bs_fan_speed_base_min));
}

static ssize_t cpu_basic_fan_speed_store(struct device *dev,
					 struct device_attribute *attr,
					 const char *buf, size_t count)
{
	u8 wdata;
	int result;

	result = kstrtou8(buf, 10, &wdata);
	if (result < 0)
		return result;

	if (wdata > 100)
		return -EINVAL;

	result = ec_write(conf.cpu.bs_fan_speed_address,
			  (wdata * (conf.cpu.bs_fan_speed_base_max -
				    conf.cpu.bs_fan_speed_base_min) +
			   100 * conf.cpu.bs_fan_speed_base_min) /
				  100);
	if (result < 0)
		return result;

	return count;
}

static struct device_attribute dev_attr_cpu_realtime_temperature = {
	.attr = {
		.name = "realtime_temperature",
		.mode = 0444,
	},
	.show = cpu_realtime_temperature_show,
};

static struct device_attribute dev_attr_cpu_realtime_fan_speed = {
	.attr = {
		.name = "realtime_fan_speed",
		.mode = 0444,
	},
	.show = cpu_realtime_fan_speed_show,
};

static struct device_attribute dev_attr_cpu_basic_fan_speed = {
	.attr = {
		.name = "basic_fan_speed",
		.mode = 0644,
	},
	.show = cpu_basic_fan_speed_show,
	.store = cpu_basic_fan_speed_store,
};

// ============================================================ //
// Sysfs platform device attributes (gpu)
// ============================================================ //

static ssize_t gpu_realtime_temperature_show(struct device *device,
					     struct device_attribute *attr,
					     char *buf)
{
	u8 rdata;
	int result;

	result = ec_read(conf.gpu.rt_temp_address, &rdata);
	if (result < 0)
		return result;

	return sysfs_emit(buf, "%i\n", rdata);
}

static ssize_t gpu_realtime_fan_speed_show(struct device *device,
					   struct device_attribute *attr,
					   char *buf)
{
	u8 rdata;
	int result;

	result = ec_read(conf.gpu.rt_fan_speed_address, &rdata);
	if (result < 0)
		return result;

	return sysfs_emit(buf, "%i\n", rdata);
}

static struct device_attribute dev_attr_gpu_realtime_temperature = {
	.attr = {
		.name = "realtime_temperature",
		.mode = 0444,
	},
	.show = gpu_realtime_temperature_show,
};

static struct device_attribute dev_attr_gpu_realtime_fan_speed = {
	.attr = {
		.name = "realtime_fan_speed",
		.mode = 0444,
	},
	.show = gpu_realtime_fan_speed_show,
};

// ============================================================ //
// Sysfs platform device attributes (debug)
// ============================================================ //

// Prints an EC memory dump in form of a table
static ssize_t ec_dump_show(struct device *device,
			    struct device_attribute *attr,
			    char *buf)
{
	int count = 0;

	// print header
	count += sysfs_emit(
		buf,
		"     | _0 _1 _2 _3 _4 _5 _6 _7 _8 _9 _a _b _c _d _e _f\n"
		"-----+------------------------------------------------\n");

	// print dump
	for (u8 i = 0x0; i <= 0xf; i++) {
		u8 addr_base = i * 16;

		count += sysfs_emit_at(buf, count, "%#x_ |", i);
		for (u8 j = 0x0; j <= 0xf; j++) {
			u8 rdata;
			int result = ec_read(addr_base + j, &rdata);
			if (result < 0)
				return result;

			count += sysfs_emit_at(buf, count, " %02x", rdata);
		}

		count += sysfs_emit_at(buf, count, "\n");
	}

	return count;
}

// stores a value in the specified EC memory address. Format: "xx=xx", xx - hex u8
static ssize_t ec_set_store(struct device *dev, struct device_attribute *attr,
			    const char *buf, size_t count)
{
	if (count > 6) // "xx=xx\n" - 6 chars
		return -EINVAL;

	int result;

	char addr_s[3], val_s[3];
	result = sscanf(buf, "%2s=%2s", addr_s, val_s);
	if (result != 2)
		return -EINVAL;

	u8 addr, val;

	// convert addr
	result = kstrtou8(addr_s, 16, &addr);
	if (result < 0)
		return result;

	// convert val
	result = kstrtou8(val_s, 16, &val);
	if (result < 0)
		return result;

	// write val to EC[addr]
	result = ec_write(addr, val);
	if (result < 0)
		return result;

	return count;
}

// ec_get. stores the specified EC memory address. MAY BE UNSAFE!!!
static u8 ec_get_addr;

// ec_get. reads and stores the specified EC memory address. Format: "xx", xx - hex u8
static ssize_t ec_get_store(struct device *dev, struct device_attribute *attr,
			    const char *buf, size_t count)
{
	if (count > 3) // "xx\n" - 3 chars
		return -EINVAL;

	int result;
	char addr_s[3];

	result = sscanf(buf, "%2s", addr_s);
	if (result != 1)
		return -EINVAL;

	// convert addr
	result = kstrtou8(addr_s, 16, &ec_get_addr);
	if (result < 0)
		return result;

	return count;
};

// ec_get. prints value of previously stored EC memory address
static ssize_t ec_get_show(struct device *device,
			   struct device_attribute *attr,
			   char *buf)
{
	u8 rdata;
	int result;
	
	result = ec_read(ec_get_addr, &rdata);
	if (result < 0)
		return result;

	//	return sysfs_emit(buf, "%02x=%02x\n", ec_get_addr, rdata);
	return sysfs_emit(buf, "%02x\n", rdata);
};

static DEVICE_ATTR_RO(ec_dump);
static DEVICE_ATTR_WO(ec_set);
static DEVICE_ATTR_RW(ec_get);

static struct attribute *msi_debug_attrs[] = {
	&dev_attr_fw_version.attr,
	&dev_attr_ec_dump.attr,
	&dev_attr_ec_set.attr,
	&dev_attr_ec_get.attr,
	NULL
};

static const struct attribute_group msi_debug_group = {
	.name = "debug",
	.attrs = msi_debug_attrs,
};

// ============================================================ //
// Sysfs platform driver
// ============================================================ //

static struct attribute_group msi_root_group;
static struct attribute_group msi_cpu_group = {
	.name = "cpu",
};
static struct attribute_group msi_gpu_group = {
	.name = "gpu",
};

static const struct attribute_group *msi_platform_groups[] = {
	&msi_root_group,
	&msi_cpu_group,
	&msi_gpu_group,
	NULL
};

/*
 * Creates an array of supported attributes
 * Return value has to be freed manually
*/
static struct attribute **filter_attributes(struct attribute_support *attributes,
					    size_t size)
{
	struct attribute **filtered =
		kcalloc(size + 1, sizeof(struct attribute *), GFP_KERNEL);
	if (!filtered)
		return NULL;

	// copy supported attributes only
	for (int i = 0, j = 0; i < size; i++) {
		if (attributes[i].supported)
			filtered[j++] = attributes[i].attribute;
	}

	return filtered;
}

static int msi_platform_probe(struct platform_device *pdev)
{
	if (debug) {
		int result = sysfs_create_group(&pdev->dev.kobj,
						&msi_debug_group);
		if (result < 0)
			return result;

		if (!conf_loaded) // debug mode on an unsupported device
			return 0;
	}

	/* root group */

	// ALL root attributes and their support info
	struct attribute_support root_attrs_support[] = {
		{
			&dev_attr_webcam.attr,
			conf.webcam.address != MSI_EC_ADDR_UNSUPP,
		},
		{
			&dev_attr_webcam_block.attr,
			conf.webcam.block_address != MSI_EC_ADDR_UNSUPP,
		},
		{
			&dev_attr_fn_key.attr,
			conf.fn_win_swap.address != MSI_EC_ADDR_UNSUPP,
		},
		{
			&dev_attr_win_key.attr,
			conf.fn_win_swap.address != MSI_EC_ADDR_UNSUPP,
		},
		{
			&dev_attr_battery_mode.attr,
			conf.charge_control.address != MSI_EC_ADDR_UNSUPP,
		},
		{
			&dev_attr_cooler_boost.attr,
			conf.cooler_boost.address != MSI_EC_ADDR_UNSUPP,
		},
		{
			&dev_attr_available_shift_modes.attr,
			conf.shift_mode.address != MSI_EC_ADDR_UNSUPP,
		},
		{
			&dev_attr_shift_mode.attr,
			conf.shift_mode.address != MSI_EC_ADDR_UNSUPP,
		},
		{
			&dev_attr_super_battery.attr,
			conf.super_battery.address != MSI_EC_ADDR_UNSUPP,
		},
		{
			&dev_attr_available_fan_modes.attr,
			conf.fan_mode.address != MSI_EC_ADDR_UNSUPP,
		},
		{
			&dev_attr_fan_mode.attr,
			conf.fan_mode.address != MSI_EC_ADDR_UNSUPP,
		},
		{
			&dev_attr_fw_version.attr,
			true,
		},
		{
			&dev_attr_fw_release_date.attr,
			true,
		},
	};

	msi_root_group.attrs =
		filter_attributes(root_attrs_support,
				  sizeof(root_attrs_support) / sizeof(root_attrs_support[0]));
	if (!msi_root_group.attrs)
		return -ENOMEM;

	/* cpu group */

	struct attribute_support cpu_attrs_support[] = {
		{
			&dev_attr_cpu_realtime_temperature.attr,
			conf.cpu.rt_temp_address != MSI_EC_ADDR_UNSUPP,
		},
		{
			&dev_attr_cpu_realtime_fan_speed.attr,
			conf.cpu.rt_fan_speed_address != MSI_EC_ADDR_UNSUPP,
		},
		{
			&dev_attr_cpu_basic_fan_speed.attr,
			conf.cpu.bs_fan_speed_address != MSI_EC_ADDR_UNSUPP,
		},
	};

	msi_cpu_group.attrs =
		filter_attributes(cpu_attrs_support,
				  sizeof(cpu_attrs_support) / sizeof(cpu_attrs_support[0]));
	if (!msi_cpu_group.attrs)
		return -ENOMEM;

	/* gpu group */

	struct attribute_support gpu_attrs_support[] = {
		{
			&dev_attr_gpu_realtime_temperature.attr,
			conf.gpu.rt_temp_address != MSI_EC_ADDR_UNSUPP,
		},
		{
			&dev_attr_gpu_realtime_fan_speed.attr,
			conf.gpu.rt_fan_speed_address != MSI_EC_ADDR_UNSUPP,
		},
	};

	msi_gpu_group.attrs =
		filter_attributes(gpu_attrs_support,
				  sizeof(gpu_attrs_support) / sizeof(gpu_attrs_support[0]));
	if (!msi_gpu_group.attrs)
		return -ENOMEM;

	return sysfs_create_groups(&pdev->dev.kobj, msi_platform_groups);
}

#if (LINUX_VERSION_CODE >= KERNEL_VERSION(6, 11, 0))
static void msi_platform_remove(struct platform_device *pdev)
#else
static int msi_platform_remove(struct platform_device *pdev)
#endif
{
	if (debug)
		sysfs_remove_group(&pdev->dev.kobj, &msi_debug_group);

	if (conf_loaded) {
		sysfs_remove_groups(&pdev->dev.kobj, msi_platform_groups);
		kfree(msi_root_group.attrs);
		kfree(msi_cpu_group.attrs);
		kfree(msi_gpu_group.attrs);
	}

#if (LINUX_VERSION_CODE < KERNEL_VERSION(6, 11, 0))
	return 0;
#endif
}

static struct platform_device *msi_platform_device;

static struct platform_driver msi_platform_driver = {
	.driver = {
		.name = MSI_EC_DRIVER_NAME,
	},
	.probe = msi_platform_probe,
	.remove = msi_platform_remove,
};

// ============================================================ //
// Sysfs leds subsystem
// ============================================================ //

static int micmute_led_sysfs_set(struct led_classdev *led_cdev,
				 enum led_brightness brightness)
{
	int result;

	result = ec_set_bit(conf.leds.micmute_led_address, conf.leds.bit, brightness);

	if (result < 0)
		return result;

	return 0;
}

static int mute_led_sysfs_set(struct led_classdev *led_cdev,
			      enum led_brightness brightness)
{
	int result;

	result = ec_set_bit(conf.leds.mute_led_address, conf.leds.bit, brightness);

	if (result < 0)
		return result;

	return 0;
}

static enum led_brightness kbd_bl_sysfs_get(struct led_classdev *led_cdev)
{
	u8 rdata;
	int result = ec_read(conf.kbd_bl.bl_state_address, &rdata);
	if (result < 0)
		return 0;
	return rdata & MSI_EC_KBD_BL_STATE_MASK;
}

static int kbd_bl_sysfs_set(struct led_classdev *led_cdev,
			    enum led_brightness brightness)
{
	u8 wdata;
	if (brightness < 0 || brightness > 3)
		return -1;
	wdata = conf.kbd_bl.state_base_value | brightness;
	return ec_write(conf.kbd_bl.bl_state_address, wdata);
}

static struct led_classdev micmute_led_cdev = {
	.name = "platform::micmute",
	.max_brightness = 1,
	.brightness_set_blocking = &micmute_led_sysfs_set,
	.default_trigger = "audio-micmute",
};

static struct led_classdev mute_led_cdev = {
	.name = "platform::mute",
	.max_brightness = 1,
	.brightness_set_blocking = &mute_led_sysfs_set,
	.default_trigger = "audio-mute",
};

static struct led_classdev msiacpi_led_kbdlight = {
	.name = "msiacpi::kbd_backlight",
	.max_brightness = 3,
	.flags = LED_BRIGHT_HW_CHANGED,
	.brightness_set_blocking = &kbd_bl_sysfs_set,
	.brightness_get = &kbd_bl_sysfs_get,
};

// ============================================================ //
// Module load/unload
// ============================================================ //

// must be called before msi_platform_probe()
static int __init load_configuration(void)
{
	int result;

	char *ver;
	char ver_by_ec[MSI_EC_FW_VERSION_LENGTH + 1]; // to store version read from EC

	if (firmware) {
		// use fw version passed as a parameter
		ver = firmware;
	} else {
		// get fw version from EC
		result = ec_get_firmware_version(ver_by_ec);
		if (result < 0) {
			return result;
		}

		ver = ver_by_ec;
	}

	// load the suitable configuration, if exists
	for (int i = 0; CONFIGURATIONS[i]; i++) {
		if (match_string(CONFIGURATIONS[i]->allowed_fw, -1, ver) != -EINVAL) {
			memcpy(&conf,
			       CONFIGURATIONS[i],
			       sizeof(struct msi_ec_conf));
			conf.allowed_fw = NULL;
			conf_loaded = true;
			return 0;
		}
	}

	// debug mode works regardless of whether the firmware is supported
	if (debug)
		return 0;

	pr_err("Your firmware version is not supported!\n");
	return -EOPNOTSUPP;
}

static int __init msi_ec_init(void)
{
	int result;

	result = load_configuration();
	if (result < 0)
		return result;

	result = platform_driver_register(&msi_platform_driver);
	if (result < 0)
		return result;

	msi_platform_device = platform_device_alloc(MSI_EC_DRIVER_NAME, -1);
	if (msi_platform_device == NULL) {
		platform_driver_unregister(&msi_platform_driver);
		return -ENOMEM;
	}

	result = platform_device_add(msi_platform_device);
	if (result < 0) {
		platform_device_del(msi_platform_device);
		platform_driver_unregister(&msi_platform_driver);
		return result;
	}

	if (conf_loaded) {
		battery_hook_register(&battery_hook);

		// register LED classdevs
		if (conf.leds.micmute_led_address != MSI_EC_ADDR_UNSUPP)
			led_classdev_register(&msi_platform_device->dev,
					      &micmute_led_cdev);

		if (conf.leds.mute_led_address != MSI_EC_ADDR_UNSUPP)
			led_classdev_register(&msi_platform_device->dev,
					      &mute_led_cdev);

		if (conf.kbd_bl.bl_state_address != MSI_EC_ADDR_UNSUPP)
			led_classdev_register(&msi_platform_device->dev,
					      &msiacpi_led_kbdlight);
	}

	pr_info("module_init\n");
	return 0;
}

static void __exit msi_ec_exit(void)
{
	if (conf_loaded) {
		// unregister LED classdevs
		if (conf.leds.micmute_led_address != MSI_EC_ADDR_UNSUPP)
			led_classdev_unregister(&micmute_led_cdev);

		if (conf.leds.mute_led_address != MSI_EC_ADDR_UNSUPP)
			led_classdev_unregister(&mute_led_cdev);

		if (conf.kbd_bl.bl_state_address != MSI_EC_ADDR_UNSUPP)
			led_classdev_unregister(&msiacpi_led_kbdlight);

		battery_hook_unregister(&battery_hook);
	}

	platform_driver_unregister(&msi_platform_driver);
	platform_device_del(msi_platform_device);

	pr_info("module_exit\n");
}

MODULE_LICENSE("GPL");
MODULE_AUTHOR("Jose Angel Pastrana <japp0005@red.ujaen.es>");
MODULE_AUTHOR("Aakash Singh <mail@singhaakash.dev>");
MODULE_AUTHOR("Nikita Kravets <teackot@gmail.com>");
MODULE_DESCRIPTION("MSI Embedded Controller");
MODULE_VERSION("0.08");

module_init(msi_ec_init);
module_exit(msi_ec_exit);<|MERGE_RESOLUTION|>--- conflicted
+++ resolved
@@ -2326,6 +2326,7 @@
 	.fn_win_swap = {
 		.address = 0xe8,
 		.bit     = 4, // 0x01-0x11
+		.invert  = false,
 	},
 	.cooler_boost = {
 		.address = 0x98,
@@ -2382,13 +2383,13 @@
 	},
 };
 
-static const char *ALLOWED_FW_20[] __initconst = {
+static const char *ALLOWED_FW_29[] __initconst = {
 	"16V5EMS1.107", // MSI GS66 12UGS
 	NULL
 };
 
-static struct msi_ec_conf CONF20 __initdata = {
-	.allowed_fw = ALLOWED_FW_20,
+static struct msi_ec_conf CONF29 __initdata = {
+	.allowed_fw = ALLOWED_FW_29,
 	.charge_control = {
 		.address      = 0xd7,
 		.offset_start = 0x8a,
@@ -2408,6 +2409,7 @@
 	.fn_win_swap = {
 		.address = 0xe8,
 		.bit     = 4,
+		.invert  = true,
 	},
 	.cooler_boost = {
 		.address = 0x98,
@@ -2484,7 +2486,6 @@
 	&CONF17,
 	&CONF18,
 	&CONF19,
-<<<<<<< HEAD
 	&CONF20,
 	&CONF21,
 	&CONF22,
@@ -2494,9 +2495,7 @@
 	&CONF26,
 	&CONF27,
 	&CONF28,
-=======
-    	&CONF20,
->>>>>>> 1c333289
+	&CONF29,
 	NULL
 };
 
